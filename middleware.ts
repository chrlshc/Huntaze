--- conflicted
+++ resolved
@@ -4,408 +4,6 @@
 let upstashReady = Boolean(process.env.UPSTASH_REDIS_REST_URL && process.env.UPSTASH_REDIS_REST_TOKEN)
 let upstashMod: { Redis: any; Ratelimit: any } | null = null
 
-<<<<<<< HEAD
-import { rateLimit } from '@/lib/rate-limit';
-import { CSRF_HEADER_NAME, generateCSRFToken, getCSRFCookieName } from '@/lib/security/csrf';
-
-type LegacyRoute = {
-  prefix: string;
-  target: string;
-};
-
-const legacyAppRoutes: LegacyRoute[] = [
-  { prefix: '/app/app/messages', target: '/dashboard/messages' },
-  { prefix: '/app/app/analytics', target: '/dashboard/analytics' },
-  { prefix: '/app/app/fans', target: '/dashboard/fans' },
-  { prefix: '/app/app/settings', target: '/dashboard/settings' },
-  { prefix: '/app/app/profile', target: '/dashboard/settings' },
-  { prefix: '/app/app/configure', target: '/dashboard/settings' },
-  { prefix: '/app/app/billing', target: '/dashboard/settings' },
-  { prefix: '/app/app/huntaze-ai', target: '/dashboard/messages' },
-  { prefix: '/app/app/onlyfans', target: '/dashboard/messages' },
-  { prefix: '/app/app/manager-ai', target: '/dashboard/messages' },
-  { prefix: '/app/app/social', target: '/dashboard/messages' },
-  { prefix: '/app/app/campaigns', target: '/dashboard/messages' },
-  { prefix: '/app/app/automations', target: '/dashboard/messages' },
-  { prefix: '/app/app/platforms', target: '/dashboard/messages' },
-  { prefix: '/app/app/content', target: '/dashboard/messages' },
-  { prefix: '/app/app/cinai', target: '/dashboard/messages' },
-  { prefix: '/app/messages', target: '/dashboard/messages' },
-  { prefix: '/app/analytics', target: '/dashboard/analytics' },
-  { prefix: '/app/fans', target: '/dashboard/fans' },
-  { prefix: '/app/settings', target: '/dashboard/settings' },
-  { prefix: '/app/profile', target: '/dashboard/settings' },
-  { prefix: '/app/configure', target: '/dashboard/settings' },
-  { prefix: '/app/billing', target: '/dashboard/settings' },
-  { prefix: '/app/huntaze-ai', target: '/dashboard/messages' },
-  { prefix: '/app/onlyfans', target: '/dashboard/messages' },
-  { prefix: '/app/manager-ai', target: '/dashboard/messages' },
-  { prefix: '/app/social', target: '/dashboard/messages' },
-  { prefix: '/app/campaigns', target: '/dashboard/messages' },
-  { prefix: '/app/automations', target: '/dashboard/messages' },
-  { prefix: '/app/platforms', target: '/dashboard/messages' },
-  { prefix: '/app/content', target: '/dashboard/messages' },
-  { prefix: '/app/cinai', target: '/dashboard/messages' },
-  { prefix: '/app/app', target: '/dashboard/messages' },
-  { prefix: '/app', target: '/dashboard/messages' },
-].sort((a, b) => b.prefix.length - a.prefix.length);
-
-function extractHost(value: string | null | undefined): string {
-  if (!value) return '';
-  const host = value.split(',')[0]?.trim() || '';
-  const [hostname] = host.split(':');
-  return (hostname || '').toLowerCase();
-}
-
-function getAppDomains(): string[] {
-  const domains = new Set<string>(['app.huntaze.com']);
-  const envUrl = process.env.NEXT_PUBLIC_APP_URL;
-  if (envUrl) {
-    try {
-      const parsed = new URL(envUrl);
-      if (parsed.hostname) domains.add(parsed.hostname.toLowerCase());
-    } catch {
-      // ignore malformed URLs
-    }
-  }
-  return Array.from(domains);
-}
-
-function getRootDomains(): string[] {
-  const domains = new Set<string>(['huntaze.com', 'www.huntaze.com']);
-  const envUrl = process.env.NEXT_PUBLIC_MARKETING_URL || process.env.NEXT_PUBLIC_ROOT_URL;
-  if (envUrl) {
-    try {
-      const parsed = new URL(envUrl);
-      if (parsed.hostname) {
-        domains.add(parsed.hostname.toLowerCase());
-        if (parsed.hostname.startsWith('www.')) {
-          domains.add(parsed.hostname.slice(4));
-        } else {
-          domains.add(`www.${parsed.hostname}`);
-        }
-      }
-    } catch {
-      // ignore malformed URLs
-    }
-  }
-  return Array.from(domains);
-}
-
-export async function middleware(request: NextRequest) {
-  const { pathname, searchParams } = request.nextUrl;
-  // Allow internal worker reports without auth gating; protected by WORKER_TOKEN
-  if (pathname.startsWith('/api/_internal/of/connect/report')) {
-    return NextResponse.next();
-  }
-  // Never intercept Next.js internals or static assets
-  if (
-    pathname.startsWith('/_next') ||
-    pathname.startsWith('/favicon') ||
-    pathname.startsWith('/manifest') ||
-    pathname.startsWith('/icons') ||
-    pathname.startsWith('/fonts') ||
-    pathname.startsWith('/images') ||
-    pathname.startsWith('/assets') ||
-    pathname.match(/\.[a-zA-Z0-9]+$/) // any file extension
-  ) {
-    return NextResponse.next();
-  }
-  const normalisedPathname =
-    pathname !== '/' && pathname.endsWith('/') ? pathname.replace(/\/+$/, '') : pathname;
-
-  // Legacy OnlyFans connect route → new canonical path
-  if (normalisedPathname.startsWith('/platforms/connect/onlyfans')) {
-    const to = new URL('/of-connect', request.url);
-    return NextResponse.redirect(to, { status: 302 });
-  }
-
-  // Cross-domain routing: marketing vs app subdomain
-  const urlHost = extractHost(request.nextUrl.hostname);
-  const headerHost = extractHost(request.headers.get('host')) || urlHost;
-  const forwardedHost = extractHost(request.headers.get('x-forwarded-host')) || headerHost;
-  const activeHost = forwardedHost || headerHost || urlHost;
-  const appDomains = getAppDomains();
-  const rootDomains = getRootDomains();
-  const primaryAppDomain = appDomains[0] || 'app.huntaze.com';
-  const primaryRootDomain = rootDomains.find((domain) => !domain.startsWith('www.')) || rootDomains[0] || 'huntaze.com';
-  const isRootDomain = rootDomains.includes(activeHost);
-  const isAppDomain = appDomains.includes(activeHost);
-  const marketingFallbackPaths = new Set([
-    '/analytics',
-    '/cinai',
-    '/home',
-    '/onlyfans',
-    '/onlyfans-assisted',
-    '/social-marketing',
-  ]);
-
-  const domainProtectedPrefixes = [
-    '/dashboard',
-    '/profile',
-    '/settings',
-    '/configure',
-    '/analytics',
-    '/messages',
-    '/campaigns',
-    '/fans',
-    '/platforms',
-    '/billing',
-    '/social',
-    '/content',
-    '/cinai',
-    '/manager-ai',
-    '/of-connect',
-  ];
-
-  if (isRootDomain && domainProtectedPrefixes.some((p) => normalisedPathname === p || normalisedPathname.startsWith(p + '/'))) {
-    const target = new URL(request.url);
-    target.hostname = primaryAppDomain;
-    return NextResponse.redirect(target, { status: 302 });
-  }
-
-  if (isAppDomain && normalisedPathname === '/') {
-    const to = new URL('/dashboard', request.url);
-    return NextResponse.redirect(to, { status: 302 });
-  }
-
-  // On app.huntaze.com, redirect non-app marketing pages to root domain
-  const isAppPath = (
-    domainProtectedPrefixes.some((p) => normalisedPathname === p || normalisedPathname.startsWith(p + '/')) ||
-    normalisedPathname.startsWith('/auth') ||
-    normalisedPathname.startsWith('/join') ||
-    normalisedPathname.startsWith('/api') ||
-    normalisedPathname.startsWith('/_next') ||
-    normalisedPathname.startsWith('/favicon') ||
-    normalisedPathname.startsWith('/manifest') ||
-    normalisedPathname.startsWith('/icons') ||
-    normalisedPathname.startsWith('/fonts') ||
-    normalisedPathname.startsWith('/images') ||
-    normalisedPathname.startsWith('/assets') ||
-    /\.[a-zA-Z0-9]+$/.test(normalisedPathname)
-  );
-  if (isAppDomain && !isAppPath) {
-    const target = new URL(request.url);
-    target.hostname = primaryRootDomain;
-    return NextResponse.redirect(target, { status: 302 });
-  }
-
-  const legacyMatch = legacyAppRoutes.find(
-    ({ prefix }) =>
-      normalisedPathname === prefix || normalisedPathname.startsWith(`${prefix}/`),
-  );
-
-  if (legacyMatch) {
-    const targetUrl = new URL(legacyMatch.target, request.url);
-    const searchString = searchParams.toString();
-    if (searchString) {
-      targetUrl.search = `?${searchString}`;
-    }
-    return NextResponse.redirect(targetUrl);
-  }
-
-  const isSensitiveApi =
-    pathname.startsWith('/api/onlyfans') ||
-    pathname.startsWith('/api/analytics') ||
-    pathname.startsWith('/api/cin');
-
-  let rateLimitRemaining: number | undefined;
-  if (isSensitiveApi) {
-    const { ok, remaining } = rateLimit(request, { windowMs: 60_000, max: 60 });
-    if (!ok) {
-      return new NextResponse('Too Many Requests', {
-        status: 429,
-        headers: { 'Retry-After': '60' },
-      });
-    }
-    rateLimitRemaining = remaining;
-  }
-
-  // Local dev convenience: disable auth checks on localhost/non-production
-  const isLocalhost = activeHost === 'localhost' || activeHost === '127.0.0.1' || activeHost === '0.0.0.0';
-  const DEV_MODE = process.env.NODE_ENV !== 'production' && isLocalhost;
-  if (DEV_MODE) return NextResponse.next();
-
-  // Production: no staging bypass. All non-local hosts are gated by the rules below.
-
-  // Single auth cookie
-  const token = request.cookies.get('access_token')?.value;
-
-  // Gating based on protected prefixes
-  const protectedPrefixes = [
-    // canonical
-    '/dashboard',
-    '/profile',
-    '/settings',
-    '/configure',
-    '/analytics',
-    '/messages',
-    '/campaigns',
-    '/fans',
-    '/platforms',
-    '/billing',
-    '/social',
-    '/content',
-    '/cinai',
-    '/manager-ai',
-  ];
-
-  const isProtected = protectedPrefixes.some((p) => pathname.startsWith(p));
-  const isOnboarding = pathname.startsWith('/onboarding');
-  const isAuth = pathname.startsWith('/auth') || pathname.startsWith('/join');
-  const isOAuth = ['/auth/tiktok', '/auth/instagram', '/auth/reddit', '/auth/google'].some((r) => pathname.startsWith(r));
-  const isTest = pathname.includes('/test-') || pathname.includes('/tiktok-diagnostic') || pathname.includes('/debug-');
-
-  // Pre-prod/staging bypass (no auth redirects)
-  const bypassByEnv = process.env.PREPROD_BYPASS_AUTH === 'true' || process.env.STAGING_BYPASS_AUTH === 'true';
-  const bypassByQuery = request.nextUrl.searchParams.get('bypassauth') === '1';
-  const bypassCookie = request.cookies.get('bypass_auth')?.value === '1';
-  const BYPASS_AUTH = bypassByEnv || bypassByQuery || bypassCookie;
-
-  // Not authenticated → redirect to auth for protected/onboarding
-  if (!token && isAppDomain && marketingFallbackPaths.has(normalisedPathname)) {
-    const to = new URL(request.url);
-    to.hostname = primaryRootDomain;
-    return NextResponse.redirect(to, { status: 302 });
-  }
-
-  if (!BYPASS_AUTH && !token && (isProtected || isOnboarding)) {
-    const authUrl = new URL('/auth', request.url);
-    // Preserve intended destination so auth can bounce back
-    const nextPath = request.nextUrl.pathname + (request.nextUrl.search || '');
-    authUrl.searchParams.set('to', nextPath);
-    if (request.nextUrl.pathname.startsWith('/of-connect')) {
-      authUrl.searchParams.set('provider', 'onlyfans');
-    }
-    return NextResponse.redirect(authUrl);
-  }
-
-  // Authenticated → enforce onboarding cookie except OAuth/test routes
-  if (!BYPASS_AUTH && token && isProtected && !isOAuth && !isTest) {
-    const onboarded = request.cookies.get('onboarding_completed')?.value === 'true';
-    if (!onboarded) {
-      const to = new URL('/onboarding', request.url);
-      to.searchParams.set('next', pathname);
-      return NextResponse.redirect(to);
-    }
-  }
-
-  // Authenticated visiting auth routes → redirect to app
-  if (!BYPASS_AUTH && token && isAuth && !isOAuth) {
-    return NextResponse.redirect(new URL('/dashboard/messages', request.url));
-  }
-
-  const response = NextResponse.next();
-  // Use the active host as cookie domain when NEXT_PUBLIC_DOMAIN is unset; if empty, skip setting domain
-  const cookieDomainCandidate = process.env.NEXT_PUBLIC_DOMAIN || activeHost || '';
-  const secureCookies = process.env.NODE_ENV === 'production';
-
-  if (rateLimitRemaining !== undefined) {
-    response.headers.set('X-RateLimit-Remaining', String(rateLimitRemaining));
-    response.headers.set('X-RateLimit-Window', '60');
-  }
-
-  if (token) {
-    try {
-      const baseCookie: any = {
-        httpOnly: true,
-        secure: secureCookies,
-        sameSite: 'strict',
-        path: '/',
-        maxAge: 60 * 60 * 24,
-      };
-      if (cookieDomainCandidate) baseCookie.domain = cookieDomainCandidate;
-      response.cookies.set('access_token', token, baseCookie);
-    } catch {
-      // avoid throwing from middleware due to cookie serialization edge cases
-    }
-  }
-
-  const csrfCookieName = getCSRFCookieName();
-  let csrfToken = request.cookies.get(csrfCookieName)?.value;
-  if (!csrfToken) {
-    csrfToken = generateCSRFToken();
-    try {
-      const csrfOpts: any = {
-        httpOnly: true,
-        secure: secureCookies,
-        sameSite: 'strict',
-        path: '/',
-        maxAge: 60 * 60 * 24 * 7,
-      };
-      if (cookieDomainCandidate) csrfOpts.domain = cookieDomainCandidate;
-      response.cookies.set(csrfCookieName, csrfToken, csrfOpts);
-    } catch {
-      // avoid throwing from middleware
-    }
-  }
-
-  if (request.method === 'GET') {
-    response.headers.set(CSRF_HEADER_NAME, csrfToken ?? '');
-  }
-
-  // Persist bypass flag via cookie when provided in query
-  if (bypassByQuery) {
-    try {
-      const bypassOpts: any = {
-        httpOnly: false,
-        secure: secureCookies,
-        sameSite: 'lax',
-        path: '/',
-        maxAge: 60 * 60 * 24,
-      };
-      if (cookieDomainCandidate) bypassOpts.domain = cookieDomainCandidate;
-      response.cookies.set('bypass_auth', '1', bypassOpts);
-    } catch {}
-  }
-
-  return response;
-}
-
-export const config = {
-  matcher: [
-    // canonical
-    '/dashboard',
-    '/dashboard/:path*',
-    '/profile/:path*',
-    '/settings/:path*',
-    '/configure/:path*',
-    '/analytics/:path*',
-    '/messages/:path*',
-    '/campaigns/:path*',
-    '/fans/:path*',
-    '/platforms/:path*',
-    '/billing/:path*',
-    '/social/:path*',
-    '/content/:path*',
-    '/cinai/:path*',
-    '/manager-ai/:path*',
-    // legacy nested
-    '/app/app',
-    '/app/app/:path*',
-    // alias under /app/*
-    '/app/dashboard',
-    '/app/dashboard/:path*',
-    '/app/profile/:path*',
-    '/app/settings/:path*',
-    '/app/configure/:path*',
-    '/app/analytics/:path*',
-    '/app/messages/:path*',
-    '/app/campaigns/:path*',
-    '/app/fans/:path*',
-    '/app/platforms/:path*',
-    '/app/billing/:path*',
-    '/app/social/:path*',
-    '/app/manager-ai/:path*',
-    '/app/onlyfans/:path*',
-    '/app/content/:path*',
-    '/app/cinai/:path*',
-    '/onboarding/:path*',
-    '/auth/:path*',
-    '/join/:path*',
-  ],
-};
-=======
 export const config = {
   matcher: ['/debug/:path*', '/api/debug/:path*'],
 }
@@ -492,5 +90,4 @@
   // For browser UX, trigger Basic Auth prompt
   const headers = new Headers({ 'WWW-Authenticate': 'Basic realm="Debug"' })
   return new NextResponse('Unauthorized', { status: 401, headers })
-}
->>>>>>> 8bb04b01
+}