--- conflicted
+++ resolved
@@ -1,106 +1,4 @@
 /**
-<<<<<<< HEAD
- * CSRF Protection Middleware for Next.js 16 App Router
- * 
- * Implements double-submit cookie pattern for CSRF protection.
- * Compatible with Next.js 16.0.3 App Router.
- * 
- * Requirements: 4.1, 4.2, 4.3, 4.4, 4.5, 8.1, 8.2, 8.3, 8.4, 8.5
- * 
- * Features:
- * - GET request bypass (safe methods don't need CSRF protection)
- * - Token validation via header and cookie comparison
- * - Simple and efficient implementation
- * - Proper cookie domain configuration for production
- * 
- * Usage:
- * ```typescript
- * import { withCsrf } from '@/lib/middleware/csrf';
- * 
- * export const POST = withCsrf(async (req: NextRequest) => {
- *   // Your handler logic
- *   return NextResponse.json({ success: true });
- * });
- * ```
- */
-
-import { NextRequest, NextResponse } from 'next/server';
-import { randomBytes } from 'crypto';
-import type { RouteHandler } from './types';
-
-/**
- * Generate a cryptographically secure CSRF token
- * 
- * @returns 64-character hex string
- */
-export function generateCsrfToken(): string {
-  return randomBytes(32).toString('hex');
-}
-
-/**
- * Set CSRF token cookie on response with proper security settings
- * 
- * Requirements: 8.1, 8.2, 8.3, 8.4, 8.5
- * 
- * @param response - NextResponse to set cookie on
- * @param token - CSRF token to set (if not provided, generates a new one)
- * @returns Response with CSRF cookie set
- */
-export function setCsrfTokenCookie(response: NextResponse, token?: string): NextResponse {
-  const csrfToken = token || generateCsrfToken();
-  
-  // Requirement 8.1: Use .huntaze.com domain in production
-  // Requirement 8.2: No domain in development
-  const domain = process.env.NODE_ENV === 'production'
-    ? '.huntaze.com'
-    : undefined;
-  
-  response.cookies.set('csrf-token', csrfToken, {
-    httpOnly: true, // Requirement 8.3: httpOnly in production
-    secure: process.env.NODE_ENV === 'production', // Requirement 8.3: secure in production
-    sameSite: 'lax', // Requirement 8.4: sameSite 'lax'
-    domain,
-    maxAge: 60 * 60 * 24, // Requirement 8.5: 24-hour expiration
-    path: '/',
-  });
-  
-  return response;
-}
-
-/**
- * CSRF middleware wrapper following the design spec
- * 
- * Implements simple double-submit cookie pattern:
- * - Compares header token with cookie token
- * - Skips validation for GET requests (safe methods)
- * 
- * Requirements: 4.1, 4.2, 4.3, 4.4, 4.5
- * 
- * @param handler - Route handler to wrap
- * @returns Wrapped route handler with CSRF protection
- */
-export function withCsrf(handler: RouteHandler): RouteHandler {
-  return async (req: NextRequest) => {
-    // Skip for GET requests (Requirement 4.1)
-    if (req.method === 'GET') {
-      return handler(req);
-    }
-
-    // Get tokens (Requirement 4.3)
-    const headerToken = req.headers.get('x-csrf-token');
-    const cookieToken = req.cookies.get('csrf-token')?.value;
-
-    // Validate (Requirement 4.4)
-    if (!headerToken || !cookieToken || headerToken !== cookieToken) {
-      return NextResponse.json(
-        { error: 'Invalid CSRF token' },
-        { status: 403 }
-      );
-    }
-
-    // Validation succeeded, call handler (Requirement 4.5)
-    return handler(req);
-=======
  * General-Purpose CSRF Protection Middleware
  * 
  * Extends CSRF protection beyond OAuth flows to all forms and API routes.
@@ -605,6 +503,5 @@
     
     // Token is valid, proceed with handler
     return handler(request);
->>>>>>> 25ba0728
   };
 }