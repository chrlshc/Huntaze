--- conflicted
+++ resolved
@@ -6,18 +6,6 @@
 export const dynamic = 'force-dynamic';
 
 export async function GET(
-<<<<<<< HEAD
-  _request: NextRequest,
-  { params }: { params: { id: string } }
-) {
-  try {
-    const session = await getServerSession().catch(() => null);
-    const userId = (session as any)?.user?.id as string | undefined;
-    if (!userId) return NextResponse.json({ error: 'Unauthorized' }, { status: 401 });
-
-    const messagesTable = process.env.OF_DDB_MESSAGES_TABLE;
-    const region = process.env.OF_AWS_REGION || process.env.AWS_REGION || 'us-east-1';
-=======
   request: NextRequest,
   { params }: { params: Promise<{ id: string }> }
 ) {
@@ -28,26 +16,6 @@
       return NextResponse.json({ error: 'Unauthorized' }, { status: 401 });
     }
     const messages = mockMessages[conversationId] || [];
->>>>>>> 8bb04b01
-
-    if (!messagesTable) {
-      // fallback to upstream proxy
-      const token = cookies().get('access_token')?.value;
-      if (!token) return NextResponse.json({ error: 'Unauthorized' }, { status: 401 });
-      const upstream = `${process.env.NEXT_PUBLIC_API_URL}/of/threads/${params.id}`;
-      const res = await fetch(upstream, { headers: { Authorization: `Bearer ${token}` }, cache: 'no-store' });
-      return new NextResponse(res.body, { status: res.status, headers: res.headers });
-    }
-
-    const ddb = new DynamoDBClient({ region });
-    const userThread = `${userId}#${params.id}`;
-    const out = await ddb.send(new QueryCommand({
-      TableName: messagesTable,
-      KeyConditionExpression: 'userThread = :pk AND begins_with(sortKey, :prefix)',
-      ExpressionAttributeValues: { ':pk': { S: userThread }, ':prefix': { S: 'ts#' } },
-      ScanIndexForward: true,
-      Limit: 500,
-    }));
 
     const messages = (out.Items || []).map((it) => ({
       id: it.messageId?.S || it.sortKey?.S || '',
