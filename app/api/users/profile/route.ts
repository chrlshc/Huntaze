import { NextRequest, NextResponse } from 'next/server';
<<<<<<< HEAD

const API_URL = process.env.NEXT_PUBLIC_API_URL || 'https://app.huntaze.com/api';
=======
import { UserProfilesRepository } from '@/lib/db/repositories';
import { getUserFromRequest } from '@/lib/auth/request';
>>>>>>> 8bb04b01

export async function GET(request: NextRequest) {
  try {
    const user = await getUserFromRequest(request);
    if (!user?.userId) {
      return NextResponse.json({ error: 'Not authenticated' }, { status: 401 });
    }

<<<<<<< HEAD
    // Try backend only (no local fallback)
    try {
      const resp = await fetch(`${API_URL}/users/profile`, {
        headers: { Authorization: `Bearer ${token}` },
        credentials: 'include',
        cache: 'no-store',
      });
      if (resp.ok) {
        const data = await resp.json();
        return NextResponse.json(data, { status: resp.status });
      }
      return NextResponse.json({ error: 'Upstream returned non-OK status' }, { status: 502 });
    } catch {
      return NextResponse.json({ error: 'Failed to fetch profile from upstream' }, { status: 502 });
    }
=======
    const userId = parseInt(user.userId, 10);
    if (isNaN(userId)) {
      return NextResponse.json({ error: 'Invalid user ID' }, { status: 400 });
    }

    const profile = await UserProfilesRepository.getProfile(userId);
    
    // Return default if no profile exists yet
    if (!profile) {
      return NextResponse.json({
        displayName: '',
        bio: '',
        timezone: '',
        niche: '',
        goals: []
      });
    }

    return NextResponse.json(profile);
>>>>>>> 8bb04b01
  } catch (error) {
    console.error('Failed to fetch profile:', error);
    return NextResponse.json({ error: 'Failed to fetch profile' }, { status: 500 });
  }
}

export async function POST(request: NextRequest) {
  try {
    const user = await getUserFromRequest(request);
    if (!user?.userId) {
      return NextResponse.json({ error: 'Not authenticated' }, { status: 401 });
    }

<<<<<<< HEAD
    const payload = await request.json();
    // Try backend only
    try {
      const resp = await fetch(`${API_URL}/users/profile`, {
        method: 'POST',
        headers: {
          'Content-Type': 'application/json',
          Authorization: `Bearer ${token}`,
        },
        credentials: 'include',
        body: JSON.stringify(payload),
      });
      if (resp.ok) {
        const data = await resp.json();
        return NextResponse.json(data, { status: resp.status });
      }
      return NextResponse.json({ error: 'Upstream returned non-OK status' }, { status: 502 });
    } catch {}
    return NextResponse.json({ error: 'Failed to update profile upstream' }, { status: 502 });
=======
    const userId = parseInt(user.userId, 10);
    if (isNaN(userId)) {
      return NextResponse.json({ error: 'Invalid user ID' }, { status: 400 });
    }

    const payload = await request.json();
    const profile = await UserProfilesRepository.upsertProfile(userId, payload);
    return NextResponse.json(profile);
>>>>>>> 8bb04b01
  } catch (error) {
    console.error('Failed to update profile:', error);
    return NextResponse.json({ error: 'Failed to update profile' }, { status: 500 });
  }
}

export async function PUT(request: NextRequest) {
  try {
    const user = await getUserFromRequest(request);
    if (!user?.userId) {
      return NextResponse.json({ error: 'Not authenticated' }, { status: 401 });
    }

<<<<<<< HEAD
    const payload = await request.json();
    try {
      const resp = await fetch(`${API_URL}/users/profile`, {
        method: 'PUT',
        headers: {
          'Content-Type': 'application/json',
          Authorization: `Bearer ${token}`,
        },
        credentials: 'include',
        body: JSON.stringify(payload),
      });
      if (resp.ok) {
        const data = await resp.json();
        return NextResponse.json(data, { status: resp.status });
      }
      return NextResponse.json({ error: 'Upstream returned non-OK status' }, { status: 502 });
    } catch {}
    return NextResponse.json({ error: 'Failed to update profile upstream' }, { status: 502 });
=======
    const userId = parseInt(user.userId, 10);
    if (isNaN(userId)) {
      return NextResponse.json({ error: 'Invalid user ID' }, { status: 400 });
    }

    const payload = await request.json();
    const profile = await UserProfilesRepository.upsertProfile(userId, payload);
    return NextResponse.json(profile);
>>>>>>> 8bb04b01
  } catch (error) {
    console.error('Failed to update profile:', error);
    return NextResponse.json({ error: 'Failed to update profile' }, { status: 500 });
  }
}<|MERGE_RESOLUTION|>--- conflicted
+++ resolved
@@ -1,11 +1,6 @@
 import { NextRequest, NextResponse } from 'next/server';
-<<<<<<< HEAD
-
-const API_URL = process.env.NEXT_PUBLIC_API_URL || 'https://app.huntaze.com/api';
-=======
 import { UserProfilesRepository } from '@/lib/db/repositories';
 import { getUserFromRequest } from '@/lib/auth/request';
->>>>>>> 8bb04b01
 
 export async function GET(request: NextRequest) {
   try {
@@ -14,23 +9,6 @@
       return NextResponse.json({ error: 'Not authenticated' }, { status: 401 });
     }
 
-<<<<<<< HEAD
-    // Try backend only (no local fallback)
-    try {
-      const resp = await fetch(`${API_URL}/users/profile`, {
-        headers: { Authorization: `Bearer ${token}` },
-        credentials: 'include',
-        cache: 'no-store',
-      });
-      if (resp.ok) {
-        const data = await resp.json();
-        return NextResponse.json(data, { status: resp.status });
-      }
-      return NextResponse.json({ error: 'Upstream returned non-OK status' }, { status: 502 });
-    } catch {
-      return NextResponse.json({ error: 'Failed to fetch profile from upstream' }, { status: 502 });
-    }
-=======
     const userId = parseInt(user.userId, 10);
     if (isNaN(userId)) {
       return NextResponse.json({ error: 'Invalid user ID' }, { status: 400 });
@@ -50,7 +28,6 @@
     }
 
     return NextResponse.json(profile);
->>>>>>> 8bb04b01
   } catch (error) {
     console.error('Failed to fetch profile:', error);
     return NextResponse.json({ error: 'Failed to fetch profile' }, { status: 500 });
@@ -64,27 +41,6 @@
       return NextResponse.json({ error: 'Not authenticated' }, { status: 401 });
     }
 
-<<<<<<< HEAD
-    const payload = await request.json();
-    // Try backend only
-    try {
-      const resp = await fetch(`${API_URL}/users/profile`, {
-        method: 'POST',
-        headers: {
-          'Content-Type': 'application/json',
-          Authorization: `Bearer ${token}`,
-        },
-        credentials: 'include',
-        body: JSON.stringify(payload),
-      });
-      if (resp.ok) {
-        const data = await resp.json();
-        return NextResponse.json(data, { status: resp.status });
-      }
-      return NextResponse.json({ error: 'Upstream returned non-OK status' }, { status: 502 });
-    } catch {}
-    return NextResponse.json({ error: 'Failed to update profile upstream' }, { status: 502 });
-=======
     const userId = parseInt(user.userId, 10);
     if (isNaN(userId)) {
       return NextResponse.json({ error: 'Invalid user ID' }, { status: 400 });
@@ -93,7 +49,6 @@
     const payload = await request.json();
     const profile = await UserProfilesRepository.upsertProfile(userId, payload);
     return NextResponse.json(profile);
->>>>>>> 8bb04b01
   } catch (error) {
     console.error('Failed to update profile:', error);
     return NextResponse.json({ error: 'Failed to update profile' }, { status: 500 });
@@ -107,26 +62,6 @@
       return NextResponse.json({ error: 'Not authenticated' }, { status: 401 });
     }
 
-<<<<<<< HEAD
-    const payload = await request.json();
-    try {
-      const resp = await fetch(`${API_URL}/users/profile`, {
-        method: 'PUT',
-        headers: {
-          'Content-Type': 'application/json',
-          Authorization: `Bearer ${token}`,
-        },
-        credentials: 'include',
-        body: JSON.stringify(payload),
-      });
-      if (resp.ok) {
-        const data = await resp.json();
-        return NextResponse.json(data, { status: resp.status });
-      }
-      return NextResponse.json({ error: 'Upstream returned non-OK status' }, { status: 502 });
-    } catch {}
-    return NextResponse.json({ error: 'Failed to update profile upstream' }, { status: 502 });
-=======
     const userId = parseInt(user.userId, 10);
     if (isNaN(userId)) {
       return NextResponse.json({ error: 'Invalid user ID' }, { status: 400 });
@@ -135,7 +70,6 @@
     const payload = await request.json();
     const profile = await UserProfilesRepository.upsertProfile(userId, payload);
     return NextResponse.json(profile);
->>>>>>> 8bb04b01
   } catch (error) {
     console.error('Failed to update profile:', error);
     return NextResponse.json({ error: 'Failed to update profile' }, { status: 500 });
