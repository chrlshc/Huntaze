@import url('https://fonts.googleapis.com/css2?family=Inter:wght@400;500;600;700&display=swap');

@tailwind base;
@tailwind components;
@tailwind utilities;

/* Import Professional Dark Mode System */
@import '../styles/dark-mode-professional.css';
@import '../styles/dark-mode-overrides.css';

:root {
<<<<<<< HEAD
  /* SaaS Best Practice: Design Tokens Architecture */
  
  /* Color Primitives */
  --color-purple-50: #FAF5FF;
  --color-purple-100: #F3E8FF;
  --color-purple-200: #E9D5FF;
  --color-purple-300: #D8B4FE;
  --color-purple-400: #C084FC;
  --color-purple-500: #A855F7;
  --color-purple-600: #9333EA;
  --color-purple-700: #7E22CE;
  --color-purple-800: #6B21A8;
  --color-purple-900: #581C87;
  
  /* Semantic Colors */
  --color-primary: var(--color-purple-600);
  --color-primary-hover: var(--color-purple-700);
  --color-secondary: #8B5CF6;
  --color-success: #10B981;
  --color-warning: #F59E0B;
  --color-error: #EF4444;
  --color-info: #3B82F6;
  
  /* Text Colors - WCAG AAA Compliant */
  --text-primary: #111827;
  --text-secondary: #374151;
  --text-tertiary: #6B7280;
  --text-on-primary: #FFFFFF;
  --text-on-secondary: #FFFFFF;
  
  /* Dark Mode */
  --text-primary-dark: #FFFFFF;
  --text-secondary-dark: #E5E7EB;
  --text-tertiary-dark: #9CA3AF;
  
  /* Spacing Scale (8px base) */
  --spacing-xs: 0.5rem;   /* 8px */
  --spacing-sm: 0.75rem;  /* 12px */
  --spacing-md: 1rem;     /* 16px */
  --spacing-lg: 1.5rem;   /* 24px */
  --spacing-xl: 2rem;     /* 32px */
  --spacing-2xl: 3rem;    /* 48px */
  --spacing-3xl: 4rem;    /* 64px */
  
  /* Typography Scale */
  --font-size-xs: 0.75rem;   /* 12px */
  --font-size-sm: 0.875rem;  /* 14px */
  --font-size-base: 1rem;    /* 16px */
  --font-size-lg: 1.125rem;  /* 18px */
  --font-size-xl: 1.25rem;   /* 20px */
  --font-size-2xl: 1.5rem;   /* 24px */
  --font-size-3xl: 1.875rem; /* 30px */
  --font-size-4xl: 2.25rem;  /* 36px */
  --font-size-5xl: 3rem;     /* 48px */
  
  /* Font Weights */
  --font-weight-normal: 400;
  --font-weight-medium: 500;
  --font-weight-semibold: 600;
  --font-weight-bold: 700;
  
  /* Border Radius */
  --radius-sm: 0.25rem;  /* 4px */
  --radius-md: 0.5rem;   /* 8px */
  --radius-lg: 0.75rem;  /* 12px */
  --radius-xl: 1rem;     /* 16px */
  --radius-full: 9999px;
  
  /* Shadows - Material Design Inspired */
  --shadow-sm: 0 1px 2px rgba(0, 0, 0, 0.05);
  --shadow-md: 0 4px 6px rgba(0, 0, 0, 0.07);
  --shadow-lg: 0 10px 15px rgba(0, 0, 0, 0.1);
  --shadow-xl: 0 20px 25px rgba(0, 0, 0, 0.1);
  --shadow-2xl: 0 25px 50px rgba(0, 0, 0, 0.25);
  
  /* Transitions */
  --transition-fast: 150ms ease;
  --transition-base: 250ms ease;
  --transition-slow: 350ms ease;
  
  /* Z-index Scale */
  --z-dropdown: 10;
  --z-sticky: 20;
  --z-overlay: 30;
  --z-modal: 40;
  --z-popover: 50;
  --z-tooltip: 60;
  
  /* Premium Gradients */
  --gradient-purple-pink: linear-gradient(135deg, var(--color-purple-600) 0%, #EC4899 100%);
  --gradient-blue-purple: linear-gradient(135deg, #3B82F6 0%, var(--color-purple-600) 100%);
  --gradient-premium: linear-gradient(135deg, #667eea 0%, #764ba2 100%);
  --gradient-dark: linear-gradient(180deg, #000000 0%, #18181B 100%)
=======
  /* Linear Dark Mode Colors */
  --bg-primary: #0F0F10;
  --bg-secondary: #151516;
  --bg-surface: #1A1A1A;
  
  /* Text Colors - High Contrast */
  --text-primary: #EEEFF1;
  --text-secondary: #9CA3AF;
  --text-muted: #6B7280;
  
  /* Shopify/Stripe Accent Colors */
  --accent-primary: #635BFF; /* Stripe/Linear purple */
  --accent-hover: #5A51E6;
  --accent-blue: #006494; /* Shopify blue */
  --accent-success: #008060; /* Shopify green */
  
  /* Borders */
  --border-color: #2A2A2A;
  --border-light: #E1E3E5;
  
  /* Professional Gradients */
  --gradient-primary: linear-gradient(135deg, #2563EB 0%, #7C3AED 100%);
  --gradient-dark: linear-gradient(135deg, #111827 0%, #374151 100%);
  --gradient-accent: linear-gradient(135deg, #DC2626 0%, #991B1B 100%);
  --gradient-premium: linear-gradient(135deg, #2563EB 0%, #1E40AF 100%)
>>>>>>> 7d49143c
}

/* Premium Design System */
@layer components {
  /* Premium shadows */
  .shadow-premium {
    box-shadow: 0 20px 25px -5px rgba(0, 0, 0, 0.1), 0 10px 10px -5px rgba(0, 0, 0, 0.04);
  }
  
  .shadow-premium-lg {
    box-shadow: 0 25px 50px -12px rgba(0, 0, 0, 0.25);
  }
  
  .shadow-glow {
    box-shadow: 0 0 50px rgba(139, 92, 246, 0.3);
  }
  
  /* Glassmorphism */
  .glass-effect {
    @apply backdrop-blur-xl bg-white/80 dark:bg-gray-900/80 border border-gray-200/50 dark:border-gray-700/50;
  }
  
  /* Premium card */
  .premium-card {
    @apply bg-white dark:bg-gray-900 rounded-2xl shadow-premium border border-gray-100 dark:border-gray-800 overflow-hidden transition-all duration-300 hover:shadow-premium-lg;
  }
  
  /* Gradient text */
  .gradient-text {
    @apply bg-gradient-to-r from-blue-600 to-purple-700 bg-clip-text text-transparent;
  }
  
  .gradient-text-premium {
    background: linear-gradient(135deg, #667eea 0%, #764ba2 50%, #f093fb 100%);
    -webkit-background-clip: text;
    -webkit-text-fill-color: transparent;
    background-clip: text;
  }
  
  /* Premium buttons */
  .btn-premium {
    @apply px-8 py-4 bg-gradient-to-r from-blue-600 to-purple-700 text-white font-semibold rounded-xl shadow-lg hover:shadow-xl transform hover:-translate-y-0.5 transition-all duration-200;
  }
  
  .btn-outline-premium {
    @apply px-8 py-4 border-2 border-blue-600 text-blue-600 dark:text-blue-400 font-semibold rounded-xl hover:bg-blue-50 dark:hover:bg-blue-900/20 transition-all duration-200;
  }
}

/* Base Typography - Inter Font */
body {
  font-family: 'Inter', -apple-system, BlinkMacSystemFont, 'Segoe UI', Roboto, sans-serif;
  @apply bg-white dark:bg-[#0F0F10] text-[#212529] dark:text-[#EEEFF1];
  font-feature-settings: 'ss01' 1, 'ss02' 1, 'cv01' 1, 'cv03' 1, 'cv04' 1;
  -webkit-font-smoothing: antialiased;
  -moz-osx-font-smoothing: grayscale;
}

/* Headings - Linear/Stripe style */
h1, h2, h3, h4, h5, h6 {
  @apply tracking-[-0.02em] leading-[1.1];
}

h1 {
  @apply text-[#212529] dark:text-[#EEEFF1] font-semibold;
}

h2 {
  @apply text-[#212529] dark:text-[#EEEFF1] font-semibold;
}

h3 {
  @apply text-[#212529] dark:text-[#EEEFF1] font-medium;
}

/* Body Text */
p {
  @apply text-[#6C757D] dark:text-[#9CA3AF] leading-[1.6];
}

/* Override gray colors for better contrast */
.text-gray-600, .text-gray-500, .text-gray-400 {
  @apply text-[#6C757D] dark:text-[#9CA3AF];
}

.text-gray-400 {
  @apply !text-gray-700 dark:!text-gray-300;
}

/* Premium animations */
@keyframes gradient {
  0% { background-position: 0% 50%; }
  50% { background-position: 100% 50%; }
  100% { background-position: 0% 50%; }
}

.animate-gradient {
  background-size: 200% 200%;
  animation: gradient 8s ease infinite;
}

/* Grid pattern background */
.bg-grid-pattern {
  background-image: 
    linear-gradient(rgba(255,255,255,.05) 1px, transparent 1px),
    linear-gradient(90deg, rgba(255,255,255,.05) 1px, transparent 1px);
  background-size: 100px 100px;
}

/* Premium hover effects */
@keyframes float {
  0%, 100% { transform: translateY(0); }
  50% { transform: translateY(-10px); }
}

.hover\:float:hover {
  animation: float 2s ease-in-out infinite;
}

/* Minimal UI mode: hide verbose copy and secondary sections */
[data-ui="minimal"] .long-copy,
[data-ui="minimal"] .help-text,
[data-ui="minimal"] .description,
[data-ui="minimal"] .subtext,
[data-ui="minimal"] .tagline {
  display: none !important;
}

[data-ui="minimal"] p.text-gray-600,
[data-ui="minimal"] p.text-gray-500,
[data-ui="minimal"] p.text-gray-400 {
  display: none !important;
}

[data-ui="minimal"] .verbose-section,
[data-ui="minimal"] .features-grid,
[data-ui="minimal"] .segments-grid,
[data-ui="minimal"] .metrics-grid,
[data-ui="minimal"] .integration-notice {
  display: none !important;
}

[data-ui="minimal"] h1, [data-ui="minimal"] h2, [data-ui="minimal"] h3 {
  margin-bottom: 0.5rem;
}

[data-ui="minimal"] .card {
  padding-top: 1rem !important;
  padding-bottom: 1rem !important;
}

@keyframes shimmer {
  0% {
    transform: translateX(-100%);
  }
  100% {
    transform: translateX(100%);
  }
}

.animate-shimmer {
  animation: shimmer 2s ease-in-out infinite;
}

:root {
  /* Light mode colors */
  --primary-purple: #9333EA;
  --secondary-purple: #7C3AED;
  --primary-pink: #EC4899;
  --secondary-pink: #DB2777;
  --light-purple: #F3E8FF;
  --light-pink: #FCE7F3;
  --gradient-start: #9333EA;
  --gradient-end: #EC4899;
  --neutral-900: #111827;
  --neutral-800: #1F2937;
  --neutral-700: #374151;
  --neutral-600: #4B5563;
  --neutral-500: #6B7280;
  --neutral-400: #9CA3AF;
  --neutral-300: #D1D5DB;
  --neutral-200: #E5E7EB;
  --neutral-100: #F3F4F6;
  --neutral-50: #F9FAFB;
  --white: #FFFFFF;
  --bg-primary: #FFFFFF;
  --bg-secondary: #F9FAFB;
  --bg-tertiary: #F3F4F6;
  --text-primary: #111827;
  --text-secondary: #4B5563;
  --text-tertiary: #6B7280;
  --border-primary: #E5E7EB;
  --border-secondary: #D1D5DB;
  --accent-green: #10B981;
  --accent-red: #EF4444;
  --shadow-sm: 0 1px 2px 0 rgba(0, 0, 0, 0.05);
  --shadow: 0 1px 3px 0 rgba(0, 0, 0, 0.1), 0 1px 2px 0 rgba(0, 0, 0, 0.06);
  --shadow-md: 0 4px 6px -1px rgba(0, 0, 0, 0.1), 0 2px 4px -1px rgba(0, 0, 0, 0.06);
  --shadow-lg: 0 10px 15px -3px rgba(0, 0, 0, 0.1), 0 4px 6px -2px rgba(0, 0, 0, 0.05);
}

[data-theme="dark"] {
  /* Dark mode colors */
  --primary-purple: #A855F7;
  --secondary-purple: #9333EA;
  --primary-pink: #F472B6;
  --secondary-pink: #EC4899;
  --light-purple: #581C87;
  --light-pink: #831843;
  --gradient-start: #A855F7;
  --gradient-end: #F472B6;
  --neutral-900: #F9FAFB;
  --neutral-800: #F3F4F6;
  --neutral-700: #E5E7EB;
  --neutral-600: #D1D5DB;
  --neutral-500: #9CA3AF;
  --neutral-400: #6B7280;
  --neutral-300: #4B5563;
  --neutral-200: #374151;
  --neutral-100: #1F2937;
  --neutral-50: #111827;
  --white: #000000;
  --bg-primary: #000000;
  --bg-secondary: #111827;
  --bg-tertiary: #1F2937;
  --text-primary: #F9FAFB;
  --text-secondary: #D1D5DB;
  --text-tertiary: #9CA3AF;
  --border-primary: #374151;
  --border-secondary: #4B5563;
  --accent-green: #34D399;
  --accent-red: #F87171;
  --shadow-sm: 0 1px 2px 0 rgba(255, 255, 255, 0.05);
  --shadow: 0 1px 3px 0 rgba(255, 255, 255, 0.1), 0 1px 2px 0 rgba(255, 255, 255, 0.06);
  --shadow-md: 0 4px 6px -1px rgba(255, 255, 255, 0.1), 0 2px 4px -1px rgba(255, 255, 255, 0.06);
  --shadow-lg: 0 10px 15px -3px rgba(255, 255, 255, 0.1), 0 4px 6px -2px rgba(255, 255, 255, 0.05);
}

/* Utilities — surfaces and elevations */
.surface {
  @apply bg-white dark:bg-gray-900 border border-gray-200 dark:border-gray-800;
}
.surface-muted {
  @apply bg-gray-50 dark:bg-gray-800 border border-gray-200 dark:border-gray-700;
}
.elevation-0 { box-shadow: none; }
.elevation-1 { @apply shadow-sm; }
.elevation-2 { @apply shadow-md; }

html {
  scroll-behavior: auto !important;
  -webkit-font-smoothing: antialiased;
  -moz-osx-font-smoothing: grayscale;
  /* Prevent ALL zoom on mobile */
  touch-action: manipulation;
  -ms-touch-action: manipulation;
}

body {
  /* Dynamic colors for dark mode support */
  background-color: var(--bg-primary);
  color: var(--text-primary);
  font-family: -apple-system, BlinkMacSystemFont, 'Segoe UI', 'Helvetica Neue', Arial, sans-serif;
  font-size: 16px;
  line-height: 1.5;
  letter-spacing: -0.01em;
  /* Prevent zoom on mobile */
  touch-action: manipulation;
  transition: background-color 0.3s ease, color 0.3s ease;
}

/* Corporate Typography - Improved readability */
h1, h2, h3, h4, h5, h6 {
  font-weight: 600;
  letter-spacing: -0.02em;
  color: var(--neutral-900);
  text-rendering: optimizeLegibility;
  -webkit-font-smoothing: antialiased;
  -moz-osx-font-smoothing: grayscale;
}

h1 {
  @apply text-5xl md:text-6xl lg:text-7xl;
  line-height: 1.1;
}

h2 {
  @apply text-3xl md:text-4xl lg:text-5xl;
  line-height: 1.2;
}

h3 {
  @apply text-2xl md:text-3xl;
  line-height: 1.3;
}

h4 {
  @apply text-xl md:text-2xl;
  line-height: 1.4;
}

p {
  @apply text-neutral-800;
  line-height: 1.7;
}

/* Text contrast optimizations removed - using default Tailwind values */

/* Professional Buttons */
.btn-gradient {
  background: linear-gradient(135deg, #2563EB, #1D4ED8);
  @apply text-white font-medium px-6 py-3 rounded-xl shadow-md transition-all;
}

.btn-gradient:hover {
  @apply shadow-lg;
  transform: translateY(-1px);
  background: linear-gradient(135deg, #1D4ED8, #1E40AF);
}

.btn-outline-gradient {
  @apply rounded-xl font-medium px-6 py-3 bg-white border-2 border-blue-600;
  color: #2563EB;
}

.btn-outline-gradient:hover {
  background: rgba(37, 99, 235, 0.05);
  border-color: #1D4ED8;
}

.btn-primary {
  background: linear-gradient(135deg, #2563EB, #1D4ED8);
  @apply text-white font-medium px-6 py-3 rounded-full;
  box-shadow: 0 4px 15px rgba(37, 99, 235, 0.4);
  transition: all 0.3s ease;
}

.btn-primary:hover {
  box-shadow: 0 6px 20px rgba(37, 99, 235, 0.5);
  background: linear-gradient(135deg, #1D4ED8, #1E40AF);
  transform: translateY(-2px);
}

.btn-secondary {
  @apply bg-purple-50 text-purple-600 font-medium px-6 py-3 rounded-full border-2 border-purple-200;
  transition: all 0.3s ease;
}

.btn-secondary:hover {
  @apply bg-purple-100 border-purple-300;
  transform: translateY(-1px);
}

/* Girly Cards */
.girly-card {
  @apply bg-white rounded-2xl backdrop-blur-sm;
  background: rgba(255, 255, 255, 0.95);
  box-shadow: 
    0 4px 15px rgba(147, 51, 234, 0.1),
    0 1px 3px rgba(0, 0, 0, 0.08);
  border: 1px solid rgba(147, 51, 234, 0.1);
  transition: all 0.3s ease;
}

/* Neutral elevated card for dashboards */
.elevated-card {
  @apply bg-white rounded-xl border border-gray-200 shadow-sm;
}

.girly-card:hover {
  box-shadow: 
    0 12px 35px rgba(147, 51, 234, 0.2),
    0 5px 15px rgba(0, 0, 0, 0.08);
  transform: translateY(-4px);
  border-color: rgba(147, 51, 234, 0.3);
  background: rgba(255, 255, 255, 1);
}

/* Pricing Card Special */
.pricing-card {
  @apply relative overflow-hidden;
}

.pricing-card::before {
  content: '';
  position: absolute;
  top: -50%;
  right: -50%;
  width: 200%;
  height: 200%;
  background: radial-gradient(circle, rgba(147, 51, 234, 0.1) 0%, transparent 70%);
  transform: rotate(45deg);
  z-index: -1;
}

/* Navigation */
.nav-link {
  @apply text-neutral-700 font-medium;
  transition: color 0.2s ease;
}

.nav-link:hover {
  @apply text-purple-600;
}

/* Section Spacing */
.section-padding {
  @apply py-12 px-4 md:py-20 lg:py-24;
}

/* Container */
.container-width {
  @apply max-w-7xl mx-auto;
}

/* Text Colors */
.text-primary {
  @apply text-purple-600;
}

.text-secondary {
  @apply text-pink-600;
}

/* Gradient Text */
.text-gradient {
  background: linear-gradient(to right, var(--gradient-start), var(--gradient-end));
  -webkit-background-clip: text;
  -webkit-text-fill-color: transparent;
  background-clip: text;
}

/* Backgrounds */
.bg-section-light {
  background: linear-gradient(to bottom, var(--light-purple), var(--light-pink));
}

.bg-section-dark {
  background: linear-gradient(135deg, var(--gradient-start), var(--gradient-end));
  position: relative;
}

.bg-section-dark::before {
  content: '';
  position: absolute;
  inset: 0;
  background: rgba(0, 0, 0, 0.15);
  pointer-events: none;
}

.bg-gradient-purple-pink {
  background: linear-gradient(135deg, var(--gradient-start), var(--gradient-end));
}

/* Gradient mesh backgrounds */
.gradient-mesh-1 {
  background: 
    radial-gradient(at 0% 0%, rgba(147, 51, 234, 0.2) 0px, transparent 50%),
    radial-gradient(at 50% 0%, rgba(236, 72, 153, 0.2) 0px, transparent 50%),
    radial-gradient(at 100% 0%, rgba(168, 85, 247, 0.2) 0px, transparent 50%),
    radial-gradient(at 0% 50%, rgba(236, 72, 153, 0.15) 0px, transparent 50%),
    radial-gradient(at 100% 50%, rgba(147, 51, 234, 0.15) 0px, transparent 50%),
    radial-gradient(at 0% 100%, rgba(168, 85, 247, 0.2) 0px, transparent 50%),
    radial-gradient(at 50% 100%, rgba(147, 51, 234, 0.2) 0px, transparent 50%),
    radial-gradient(at 100% 100%, rgba(236, 72, 153, 0.2) 0px, transparent 50%);
}

.gradient-mesh-2 {
  background:
    conic-gradient(from 180deg at 50% 50%, rgba(147, 51, 234, 0.1) 0deg, rgba(236, 72, 153, 0.1) 90deg, rgba(168, 85, 247, 0.1) 180deg, rgba(236, 72, 153, 0.1) 270deg, rgba(147, 51, 234, 0.1) 360deg),
    radial-gradient(at 20% 80%, rgba(147, 51, 234, 0.2) 0px, transparent 50%),
    radial-gradient(at 80% 20%, rgba(236, 72, 153, 0.2) 0px, transparent 50%);
}

/* Section with gradient mesh */
.section-gradient-mesh {
  background: 
    radial-gradient(at 20% 80%, rgba(147, 51, 234, 0.15) 0px, transparent 50%),
    radial-gradient(at 80% 20%, rgba(236, 72, 153, 0.15) 0px, transparent 50%),
    radial-gradient(at 40% 40%, rgba(168, 85, 247, 0.1) 0px, transparent 50%);
}

/* Animated gradient */
@keyframes gradient-shift {
  0% {
    background-position: 0% 50%;
  }
  50% {
    background-position: 100% 50%;
  }
  100% {
    background-position: 0% 50%;
  }
}

.animated-gradient {
  background: linear-gradient(-45deg, #ee7752, #e73c7e, #9333ea, #23a6d5);
  background-size: 400% 400%;
  animation: gradient-shift 15s ease infinite;
}

/* Enhanced shadows */
.shadow-3xl {
  box-shadow: 0 35px 60px -15px rgba(0, 0, 0, 0.3);
}

/* Glassmorphism effect */
.glass-effect {
  background: rgba(255, 255, 255, 0.25);
  backdrop-filter: blur(10px);
  border: 1px solid rgba(255, 255, 255, 0.18);
}

/* Gradient borders */
.gradient-border {
  position: relative;
  background-clip: padding-box;
  border: solid 2px transparent;
}

.gradient-border:before {
  content: '';
  position: absolute;
  top: 0; right: 0; bottom: 0; left: 0;
  z-index: -1;
  margin: -2px;
  border-radius: inherit;
  background: linear-gradient(135deg, var(--gradient-start), var(--gradient-end));
}

/* Accessibility - Enhanced focus states */
:focus-visible {
  outline: 2px solid var(--primary-purple);
  outline-offset: 2px;
}

/* Form elements focus */
input:focus-visible,
textarea:focus-visible,
select:focus-visible {
  outline: 2px solid var(--primary-purple);
  outline-offset: 0;
  border-color: var(--primary-purple);
}

/* Button focus */
button:focus-visible,
a:focus-visible {
  outline: 2px solid var(--primary-purple);
  outline-offset: 2px;
}

/* Remove default focus for mouse users */
:focus:not(:focus-visible) {
  outline: none;
}

/* Skip to main content link */
.skip-to-main {
  position: absolute;
  left: -9999px;
  z-index: 999;
  padding: 1rem;
  background-color: var(--white);
  color: var(--primary-purple);
  text-decoration: none;
  border-radius: 0.25rem;
}

.skip-to-main:focus {
  left: 1rem;
  top: 1rem;
}

/* Glow effect */
@keyframes glow {
  0%, 100% {
    box-shadow: 0 0 20px rgba(147, 51, 234, 0.5);
  }
  50% {
    box-shadow: 0 0 30px rgba(147, 51, 234, 0.8), 0 0 40px rgba(236, 72, 153, 0.6);
  }
}

.glow-effect {
  animation: glow 2s ease-in-out infinite;
}

/* Floating animation */
@keyframes float {
  0%, 100% {
    transform: translateY(0px);
  }
  50% {
    transform: translateY(-10px);
  }
}

.float-animation {
  animation: float 3s ease-in-out infinite;
}

/* Pulse animation */
@keyframes pulse {
  0% {
    transform: scale(1);
    opacity: 1;
  }
  50% {
    transform: scale(1.05);
    opacity: 0.9;
  }
  100% {
    transform: scale(1);
    opacity: 1;
  }
}

.pulse-animation {
  animation: pulse 2s ease-in-out infinite;
}

/* Grid System */
.corporate-grid {
  @apply grid gap-8 md:gap-12;
}

/* Feature Icons */
.feature-icon {
  @apply w-12 h-12 text-purple-600;
}

/* Stats */
.stat-number {
  @apply text-4xl md:text-5xl font-bold;
  background: linear-gradient(135deg, var(--gradient-start), var(--gradient-end));
  -webkit-background-clip: text;
  -webkit-text-fill-color: transparent;
  background-clip: text;
}

.stat-label {
  @apply text-neutral-600 font-medium;
}

/* Testimonial */
.testimonial-card {
  @apply bg-white p-8 rounded-lg;
  box-shadow: var(--shadow);
}

/* Footer */
.footer-link {
  @apply text-neutral-400 hover:text-white transition-colors;
}

/* Animations */
@keyframes fadeIn {
  from {
    opacity: 0;
    transform: translateY(20px);
  }
  to {
    opacity: 1;
    transform: translateY(0);
  }
}

.animate-fade-in {
  animation: fadeIn 0.6s ease-out;
}

/* New message slide-in - Smoother animation */
@keyframes messageSlideIn {
  from { 
    opacity: 0; 
    transform: translateY(-8px) scale(0.98); 
  }
  to { 
    opacity: 1; 
    transform: translateY(0) scale(1); 
  }
}

.new-message-enter {
  animation: messageSlideIn 160ms cubic-bezier(0.16, 1, 0.3, 1);
  background: linear-gradient(to right, transparent, rgba(147, 51, 234, 0.03), transparent);
  transition: background 600ms ease-out;
}

/* Toasts - Updated with audit improvements */
.toast-item {
  background: rgba(255, 255, 255, 0.95);
  backdrop-filter: blur(12px);
  -webkit-backdrop-filter: blur(12px);
  color: #111827;
  padding: 0.75rem 1rem;
  border-radius: 0.75rem;
  box-shadow: 
    0 4px 6px -1px rgba(0, 0, 0, 0.1), 
    0 2px 4px -1px rgba(0, 0, 0, 0.06),
    0 0 0 1px rgba(0, 0, 0, 0.05);
  margin-bottom: 0.5rem;
  opacity: 0;
  transform: translateY(-8px);
  animation: toastIn 160ms ease-out forwards;
}

.toast-out {
  animation: toastOut 160ms ease-in forwards;
}

@keyframes toastIn {
  from { 
    opacity: 0; 
    transform: translateY(-8px) scale(0.95); 
  }
  to { 
    opacity: 1; 
    transform: translateY(0) scale(1); 
  }
}

@keyframes toastOut {
  from { 
    opacity: 1; 
    transform: translateY(0) scale(1); 
  }
  to { 
    opacity: 0; 
    transform: translateY(-8px) scale(0.95); 
  }
}

/* Animation classes for smoother transitions */
.animate-toastIn {
  animation: toastIn 160ms ease-out forwards;
}

.animate-toastOut {
  animation: toastOut 160ms ease-in forwards;
}

/* Responsive Utilities - Mobile First */
.container-width {
  @apply max-w-7xl mx-auto px-4;
}

/* Hide scrollbars but keep scroll functional (mobile) */
.hide-scrollbar::-webkit-scrollbar { display: none; }
.hide-scrollbar { -ms-overflow-style: none; scrollbar-width: none; }

/* Mobile Responsiveness - Enhanced */
@media (max-width: 768px) {
  h1 {
    @apply text-3xl;
    line-height: 1.2;
  }
  
  h2 {
    @apply text-2xl;
    line-height: 1.3;
  }
  
  h3 {
    @apply text-xl;
  }
  
  .section-padding {
    @apply py-12 px-4;
  }
  
  .btn-primary, .btn-secondary {
    @apply px-4 py-2.5 text-sm;
    min-height: 44px;
  }
  
  /* Consistent mobile padding */
  .mobile-px {
    @apply px-4;
  }
  
  /* Safe area padding for notched devices */
  .safe-bottom {
    padding-bottom: max(1rem, env(safe-area-inset-bottom));
  }
  
  .safe-top {
    padding-top: max(1rem, env(safe-area-inset-top));
  }
  
  /* Mobile menu styles */
  .mobile-menu {
    @apply fixed inset-0 bg-white z-50 pt-20;
  }
  
  .mobile-menu-overlay {
    @apply fixed inset-0 bg-black bg-opacity-50 z-40;
  }
  
  /* Stack elements on mobile */
  .mobile-stack {
    @apply flex flex-col gap-4;
  }
  
  /* Hide on mobile */
  .hide-mobile {
    @apply hidden;
  }
  
  /* Show on mobile */
  .show-mobile {
    @apply block md:hidden;
  }
}

@media (max-width: 640px) {
  .btn-primary, .btn-secondary {
    @apply px-4 py-2.5 text-sm;
  }
  
  /* Smaller text on very small screens */
  p {
    @apply text-base;
  }
  
  .stat-number {
    @apply text-3xl;
  }
}

/* Touch-friendly sizing - Ensure 44px touch targets */
@media (hover: none) and (pointer: coarse) {
  button, a, .clickable, .touch-target {
    min-height: 44px;
    min-width: 44px;
  }
  
  /* Ensure form inputs are touch-friendly */
  input[type="text"],
  input[type="email"],
  input[type="password"],
  textarea,
  select {
    min-height: 44px;
    padding: 0.625rem 1rem;
  }
}

/* Fix for mobile keyboard pushing content */
@supports (-webkit-touch-callout: none) {
  /* iOS Safari */
  .chat-container {
    height: 100vh;
    height: -webkit-fill-available;
  }
}

/* Ensure chat stays visible when keyboard appears */
@media (max-width: 768px) {
  .chat-input-active {
    position: fixed;
    bottom: 0;
    left: 0;
    right: 0;
    z-index: 50;
  }
}

/* Prevent zoom on all inputs and buttons */
input[type="text"],
input[type="email"],
input[type="number"],
input[type="password"],
input[type="tel"],
input[type="url"],
input[type="search"],
textarea,
select,
button {
  font-size: 16px !important;
  -webkit-appearance: none;
  -moz-appearance: none;
  appearance: none;
}

/* Prevent double-tap zoom */
* {
  -webkit-tap-highlight-color: transparent;
  -webkit-touch-callout: none;
  -webkit-user-select: none;
  user-select: none;
}

/* Allow text selection in specific areas */
p, span, h1, h2, h3, h4, h5, h6, li, a {
  -webkit-user-select: text;
  user-select: text;
}

/* Typing indicator */
.typing-indicator {
  display: inline-flex;
  align-items: center;
  gap: 3px;
}

.typing-indicator span {
  width: 8px;
  height: 8px;
  background-color: #9CA3AF;
  border-radius: 50%;
  animation: typing 1.4s infinite;
}

.typing-indicator span:nth-child(2) {
  animation-delay: 0.2s;
}

.typing-indicator span:nth-child(3) {
  animation-delay: 0.4s;
}

@keyframes typing {
  0%, 20%, 100% {
    transform: translateY(0);
    opacity: 0.6;
  }
  50% {
    transform: translateY(-5px);
    opacity: 1;
  }
}

/* Respect reduced motion preferences */
@media (prefers-reduced-motion: reduce) {
  html:focus-within { scroll-behavior: auto !important; }
  *, *::before, *::after {
    animation-duration: 0.001ms !important;
    animation-iteration-count: 1 !important;
    transition-duration: 0.001ms !important;
    scroll-behavior: auto !important;
  }
  /* Explicitly disable key UI motion */
  .new-message-enter,
  .animate-fade-in,
  .animate-toastIn,
  .animate-toastOut,
  .toast-item,
  .typing-indicator span {
    animation: none !important;
    transition: none !important;
  }
}

/* Interaction + Form utilities */
.focus-ring {
  @apply focus:outline-none focus:ring-2 focus:ring-purple-500 focus:ring-offset-2 dark:focus:ring-offset-gray-900;
}

.input-base {
  @apply w-full px-4 py-2 bg-white dark:bg-gray-900 border border-gray-300 dark:border-gray-700 rounded-lg text-gray-900 dark:text-white placeholder-gray-500 dark:placeholder-gray-400 focus:outline-none focus:ring-2 focus:ring-purple-500 focus:ring-offset-2 dark:focus:ring-offset-gray-900 transition-colors;
}

.input-error {
  @apply border-red-500 dark:border-red-400 focus:ring-red-500;
}<|MERGE_RESOLUTION|>--- conflicted
+++ resolved
@@ -9,7 +9,6 @@
 @import '../styles/dark-mode-overrides.css';
 
 :root {
-<<<<<<< HEAD
   /* SaaS Best Practice: Design Tokens Architecture */
   
   /* Color Primitives */
@@ -102,34 +101,22 @@
   --gradient-purple-pink: linear-gradient(135deg, var(--color-purple-600) 0%, #EC4899 100%);
   --gradient-blue-purple: linear-gradient(135deg, #3B82F6 0%, var(--color-purple-600) 100%);
   --gradient-premium: linear-gradient(135deg, #667eea 0%, #764ba2 100%);
-  --gradient-dark: linear-gradient(180deg, #000000 0%, #18181B 100%)
-=======
-  /* Linear Dark Mode Colors */
-  --bg-primary: #0F0F10;
-  --bg-secondary: #151516;
-  --bg-surface: #1A1A1A;
-  
-  /* Text Colors - High Contrast */
-  --text-primary: #EEEFF1;
-  --text-secondary: #9CA3AF;
-  --text-muted: #6B7280;
+  --gradient-dark: linear-gradient(180deg, #000000 0%, #18181B 100%);
+  
+  /* Additional Linear/Stripe inspired variables from remote */
+  --bg-primary: #FFFFFF;
+  --bg-secondary: #FAFAFA;
+  --bg-surface: #FFFFFF;
   
   /* Shopify/Stripe Accent Colors */
-  --accent-primary: #635BFF; /* Stripe/Linear purple */
-  --accent-hover: #5A51E6;
-  --accent-blue: #006494; /* Shopify blue */
-  --accent-success: #008060; /* Shopify green */
+  --accent-primary: #9333EA;
+  --accent-hover: #7E22CE;
+  --accent-blue: #3B82F6;
+  --accent-success: #10B981;
   
   /* Borders */
-  --border-color: #2A2A2A;
-  --border-light: #E1E3E5;
-  
-  /* Professional Gradients */
-  --gradient-primary: linear-gradient(135deg, #2563EB 0%, #7C3AED 100%);
-  --gradient-dark: linear-gradient(135deg, #111827 0%, #374151 100%);
-  --gradient-accent: linear-gradient(135deg, #DC2626 0%, #991B1B 100%);
-  --gradient-premium: linear-gradient(135deg, #2563EB 0%, #1E40AF 100%)
->>>>>>> 7d49143c
+  --border-color: #E5E7EB;
+  --border-light: #F3F4F6;
 }
 
 /* Premium Design System */
