import type { Metadata } from "next";
import "./globals.css";
<<<<<<< HEAD
import "../styles/hz-theme.css";
// import HeaderShopify from "@/src/components/header-shopify";
// import FooterImproved from "@/src/components/footer-improved";
// import MobileBottomNav from "@/src/components/mobile-bottom-nav";
// import PageTransition from "@/src/components/page-transition";
import { Providers } from "./providers";
import GoogleAnalytics from "@/components/GoogleAnalytics";
// Trimmed overlay components to avoid stacked styles
// Sidebar disabled on marketing pages to avoid overlay
// import AppSidebar from "@/src/components/app-sidebar";
=======
import { AuthProvider } from "@/components/auth/AuthProvider";
import { ThemeProvider } from "@/contexts/ThemeContext";
import "@/lib/config/chartConfig"; // Register Chart.js components
>>>>>>> 95c4fbf3


export const metadata: Metadata = {
  metadataBase: new URL(process.env.NEXT_PUBLIC_APP_URL || 'https://app.huntaze.com'),
  title: "Huntaze - Double Your Revenue, Half the Work",
  description: "Join 5,000+ creators who automated their business. Save 20+ hours weekly with smart AI.",
  keywords: "OnlyFans automation, creator growth, AI assistant, unified inbox, revenue analytics, productivity",
  robots: {
    index: true,
    follow: true,
    googleBot: {
      index: true,
      follow: true,
      ['max-snippet']: -1,
      ['max-image-preview']: 'large',
      ['max-video-preview']: -1,
    },
  },
  alternates: { canonical: '/' },
  icons: {
    icon: [
      { url: "/huntaze-favicon.png", type: "image/png" },
      { url: "/favicon.ico" }
    ],
    apple: "/apple-touch-icon.png",
  },
  openGraph: {
    title: "Huntaze - Double Your Revenue, Half the Work",
    description: "Join 5,000+ creators who automated their business. Save 20+ hours weekly with smart AI.",
    images: ["/og-image.png"],
    type: "website",
  },
  twitter: {
    card: "summary_large_image",
    title: "Huntaze - Double Your Revenue, Half the Work",
    description: "Join 5,000+ creators who automated their business. Save 20+ hours weekly with smart AI.",
    images: ["/twitter-image.png"],
  },
};

export default function RootLayout({
  children,
}: Readonly<{
  children: React.ReactNode;
}>) {
  return (
    <html lang="en">
      <head>
        <meta name="viewport" content="width=device-width, initial-scale=1" />
        <link rel="manifest" href="/manifest.json" />
<<<<<<< HEAD
        <meta name="theme-color" content="#9333EA" />
        <link rel="apple-touch-icon" href="/icon-512x512.png" />
        {forceDark && (
        <script
          dangerouslySetInnerHTML={{
            __html: `
              try {
                // Always use dark theme
                localStorage.setItem('theme', 'dark');
                document.documentElement.setAttribute('data-theme', 'dark');
                document.documentElement.classList.add('dark');
                document.body?.classList.add('dark', 'bg-black', 'text-white');
                document.body?.classList.remove('bg-white', 'text-gray-900');
                document.body?.style.backgroundColor = 'black';
                document.body?.style.color = '#e5e7eb';
              } catch {}
              
              // Force overlay suppression
              const style = document.createElement('style');
              style.textContent = \`
                body[data-no-overlay="true"] *, 
                body[data-no-overlay="true"] *::before, 
                body[data-no-overlay="true"] *::after { 
                  filter: none !important; 
                  backdrop-filter: none !important; 
                  -webkit-backdrop-filter: none !important; 
                }
                body[data-no-overlay="true"] *:hover { 
                  filter: none !important; 
                  backdrop-filter: none !important; 
                  opacity: 1 !important; 
                  background: transparent !important;
                }
              \`;
              document.head.appendChild(style);

              // Force scroll to top on page load
              if ('scrollRestoration' in history) {
                history.scrollRestoration = 'manual';
              }
              window.scrollTo(0, 0);
              document.documentElement.scrollTop = 0;
              document.body.scrollTop = 0;
              
              // Register service worker only outside localhost to avoid dev caching issues
              if ('serviceWorker' in navigator && !/^(localhost|127\.0\.0\.1)$/.test(location.hostname)) {
                window.addEventListener('load', () => {
                  navigator.serviceWorker.register('/sw.js').then(
                    registration => console.log('SW registered:', registration),
                    error => console.log('SW registration failed:', error)
                  );
                });
              }
            `,
          }}
        />)}
        {/* No additional global styles injected to prevent overlap */}
      </head>
      <body className="antialiased" data-ui={minimal ? 'minimal' : undefined}>
        <GoogleAnalytics />
        <Providers>
          {/* Enterprise page has its own navigation and footer */}
          <main id="main" className="app-main content min-h-screen">
            {children}
          </main>
        </Providers>
=======
        <meta name="theme-color" content="#6366f1" />
        <link rel="apple-touch-icon" href="/icon-192x192.png" />
      </head>
      <body className="antialiased">
        <ThemeProvider>
          <AuthProvider>
            <main className="min-h-screen">
              {children}
            </main>
          </AuthProvider>
        </ThemeProvider>
>>>>>>> 95c4fbf3
      </body>
    </html>
  );
}<|MERGE_RESOLUTION|>--- conflicted
+++ resolved
@@ -1,21 +1,8 @@
 import type { Metadata } from "next";
 import "./globals.css";
-<<<<<<< HEAD
-import "../styles/hz-theme.css";
-// import HeaderShopify from "@/src/components/header-shopify";
-// import FooterImproved from "@/src/components/footer-improved";
-// import MobileBottomNav from "@/src/components/mobile-bottom-nav";
-// import PageTransition from "@/src/components/page-transition";
-import { Providers } from "./providers";
-import GoogleAnalytics from "@/components/GoogleAnalytics";
-// Trimmed overlay components to avoid stacked styles
-// Sidebar disabled on marketing pages to avoid overlay
-// import AppSidebar from "@/src/components/app-sidebar";
-=======
 import { AuthProvider } from "@/components/auth/AuthProvider";
 import { ThemeProvider } from "@/contexts/ThemeContext";
 import "@/lib/config/chartConfig"; // Register Chart.js components
->>>>>>> 95c4fbf3
 
 
 export const metadata: Metadata = {
@@ -66,74 +53,6 @@
       <head>
         <meta name="viewport" content="width=device-width, initial-scale=1" />
         <link rel="manifest" href="/manifest.json" />
-<<<<<<< HEAD
-        <meta name="theme-color" content="#9333EA" />
-        <link rel="apple-touch-icon" href="/icon-512x512.png" />
-        {forceDark && (
-        <script
-          dangerouslySetInnerHTML={{
-            __html: `
-              try {
-                // Always use dark theme
-                localStorage.setItem('theme', 'dark');
-                document.documentElement.setAttribute('data-theme', 'dark');
-                document.documentElement.classList.add('dark');
-                document.body?.classList.add('dark', 'bg-black', 'text-white');
-                document.body?.classList.remove('bg-white', 'text-gray-900');
-                document.body?.style.backgroundColor = 'black';
-                document.body?.style.color = '#e5e7eb';
-              } catch {}
-              
-              // Force overlay suppression
-              const style = document.createElement('style');
-              style.textContent = \`
-                body[data-no-overlay="true"] *, 
-                body[data-no-overlay="true"] *::before, 
-                body[data-no-overlay="true"] *::after { 
-                  filter: none !important; 
-                  backdrop-filter: none !important; 
-                  -webkit-backdrop-filter: none !important; 
-                }
-                body[data-no-overlay="true"] *:hover { 
-                  filter: none !important; 
-                  backdrop-filter: none !important; 
-                  opacity: 1 !important; 
-                  background: transparent !important;
-                }
-              \`;
-              document.head.appendChild(style);
-
-              // Force scroll to top on page load
-              if ('scrollRestoration' in history) {
-                history.scrollRestoration = 'manual';
-              }
-              window.scrollTo(0, 0);
-              document.documentElement.scrollTop = 0;
-              document.body.scrollTop = 0;
-              
-              // Register service worker only outside localhost to avoid dev caching issues
-              if ('serviceWorker' in navigator && !/^(localhost|127\.0\.0\.1)$/.test(location.hostname)) {
-                window.addEventListener('load', () => {
-                  navigator.serviceWorker.register('/sw.js').then(
-                    registration => console.log('SW registered:', registration),
-                    error => console.log('SW registration failed:', error)
-                  );
-                });
-              }
-            `,
-          }}
-        />)}
-        {/* No additional global styles injected to prevent overlap */}
-      </head>
-      <body className="antialiased" data-ui={minimal ? 'minimal' : undefined}>
-        <GoogleAnalytics />
-        <Providers>
-          {/* Enterprise page has its own navigation and footer */}
-          <main id="main" className="app-main content min-h-screen">
-            {children}
-          </main>
-        </Providers>
-=======
         <meta name="theme-color" content="#6366f1" />
         <link rel="apple-touch-icon" href="/icon-192x192.png" />
       </head>
@@ -145,7 +64,6 @@
             </main>
           </AuthProvider>
         </ThemeProvider>
->>>>>>> 95c4fbf3
       </body>
     </html>
   );
