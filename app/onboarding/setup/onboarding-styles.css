/* Onboarding Styles - Simplified */

/* Progress Container */
.progress-container {
  @apply relative w-full max-w-4xl mx-auto mb-8;
}

.progress-bar {
  @apply absolute left-0 right-0 h-1 z-0 bg-gray-300;
  top: 50%;
  transform: translateY(-50%);
}

.progress-bar-fill {
  @apply h-full transition-all duration-500 ease-out bg-gradient-to-r from-purple-600 to-pink-600;
}

.progress-fill {
  @apply h-full transition-all duration-500 ease-out bg-gradient-to-r from-purple-600 to-pink-600;
}

/* Progress Steps */
.progress-steps {
  @apply relative z-10 flex;
}

.progress-step {
  @apply relative flex-1 flex flex-col items-center cursor-pointer transition-all;
}

.progress-step-indicator {
  @apply relative z-10 w-12 h-12 rounded-full flex items-center justify-center;
<<<<<<< HEAD
  @apply bg-surface-raised dark:bg-surface-raised;
  @apply border-2 border-border-subtle dark:border-border;
  @apply transition-all duration-300;
  box-shadow: var(--shadow-sm);
=======
  @apply bg-white dark:bg-gray-800;
  @apply border-2 border-gray-200 dark:border-gray-700;
  @apply transition-all duration-300 shadow-sm;
>>>>>>> 95c4fbf3
}

.progress-step.active .progress-step-indicator {
  @apply border-purple-600 bg-gradient-to-r from-purple-600 to-pink-600 shadow-md;
  transform: scale(1.1);
}

.progress-step.completed .progress-step-indicator {
  @apply bg-green-500 border-green-500;
}

.progress-step-icon {
<<<<<<< HEAD
  @apply w-5 h-5 text-content-subtle transition-colors;
}

.progress-step.active .progress-step-icon {
  @apply text-white;
=======
  @apply w-5 h-5 text-gray-500 transition-colors;
>>>>>>> 95c4fbf3
}

.progress-step.active .progress-step-icon,
.progress-step.completed .progress-step-icon {
  @apply text-white;
}

.progress-step-label {
<<<<<<< HEAD
  @apply mt-2 text-xs text-content-subtle font-medium;
  @apply opacity-0 sm:opacity-100;
  @apply transition-opacity;
=======
  @apply mt-2 text-xs text-gray-500 font-medium opacity-0 sm:opacity-100;
>>>>>>> 95c4fbf3
}

.progress-step.active .progress-step-label {
  @apply text-purple-600;
}

.progress-step.completed .progress-step-label {
  @apply text-green-500;
}

/* Step Content */
.step-content {
<<<<<<< HEAD
  @apply bg-surface-raised dark:bg-surface-raised;
  @apply rounded-2xl p-8 shadow-lg;
  @apply border border-border-subtle dark:border-border;
  opacity: 1 !important;
  visibility: visible !important;
  display: block !important;
}

/* Vertical Progress (desktop) */
.vertical-progress {
  @apply relative pl-10;
  min-height: 240px;
}

.vertical-rail {
  @apply absolute left-4 top-0 bottom-0 w-1 rounded-full;
  @apply bg-border-subtle dark:bg-border;
}

.vertical-rail-fill {
  @apply absolute left-4 w-1 rounded-full;
  background: var(--gradient-primary);
  height: 0%;
  transition: height 500ms ease-out;
}

.vertical-steps {
  @apply relative flex flex-col gap-6;
}

.vertical-step {
  @apply relative flex items-center gap-3 cursor-pointer;
}

.vertical-step-indicator {
  @apply w-8 h-8 rounded-full flex items-center justify-center;
  @apply bg-surface-raised dark:bg-surface-raised;
  @apply border-2 border-border-subtle dark:border-border;
  box-shadow: var(--shadow-sm);
  z-index: 10;
}

.vertical-step.active .vertical-step-indicator {
  @apply border-purple-600;
  background: var(--gradient-primary);
  box-shadow: var(--shadow-md);
  transform: scale(1.05);
}

.vertical-step.completed .vertical-step-indicator {
  @apply bg-green-500 border-green-500;
}

.vertical-step-icon {
  @apply w-4 h-4 text-content-subtle;
}

.vertical-step.active .vertical-step-icon,
.vertical-step.completed .vertical-step-icon {
  @apply text-white;
}

.vertical-step-label {
  @apply text-sm font-medium text-content-secondary;
}

.vertical-step.active .vertical-step-label {
  @apply text-purple-600;
}

.vertical-step.completed .vertical-step-label {
  @apply text-green-600;
=======
  @apply bg-white dark:bg-gray-800 rounded-2xl p-8 shadow-lg border border-gray-200 dark:border-gray-700;
>>>>>>> 95c4fbf3
}

.step-header {
  @apply mb-8 text-center;
}

.step-title {
  @apply text-2xl lg:text-3xl font-bold text-gray-900 dark:text-white mb-2;
}

.step-description {
  @apply text-gray-600 dark:text-gray-300 text-lg;
}

/* Form Elements */
.form-group {
  @apply mb-6;
}

.form-label {
  @apply block text-sm font-medium text-gray-900 dark:text-white mb-2;
}

.form-input {
<<<<<<< HEAD
  @apply w-full px-4 py-3 rounded-lg;
  @apply bg-surface dark:bg-surface;
  @apply border border-border-subtle dark:border-border;
  @apply text-content-primary placeholder-content-subtle;
=======
  @apply w-full px-4 py-3 rounded-lg bg-white dark:bg-gray-900;
  @apply border border-gray-200 dark:border-gray-700;
  @apply text-gray-900 dark:text-white placeholder-gray-400;
>>>>>>> 95c4fbf3
  @apply transition-all duration-200;
  @apply focus:outline-none focus:ring-2 focus:ring-purple-600/20 focus:border-purple-600;
}

.form-input:hover {
  @apply border-purple-600/30;
}

.form-textarea {
  @apply form-input resize-none;
  min-height: 120px;
}

.form-select {
  @apply form-input appearance-none cursor-pointer;
  background-image: url("data:image/svg+xml,%3Csvg xmlns='http://www.w3.org/2000/svg' width='24' height='24' viewBox='0 0 24 24' fill='none' stroke='%23666' stroke-width='2' stroke-linecap='round' stroke-linejoin='round'%3E%3Cpolyline points='6 9 12 15 18 9'%3E%3C/polyline%3E%3C/svg%3E");
  background-position: right 0.75rem center;
  background-repeat: no-repeat;
  background-size: 24px;
  padding-right: 2.75rem;
}

.char-count {
<<<<<<< HEAD
  @apply text-xs text-content-subtle mt-1 text-right;
=======
  @apply text-xs text-gray-500 mt-1 text-right;
>>>>>>> 95c4fbf3
}

/* Navigation Buttons */
.nav-buttons {
  @apply flex items-center justify-between mt-8;
}

.btn-back {
  @apply px-4 py-2 rounded-lg font-medium transition-all;
  @apply text-gray-500 hover:text-gray-900 dark:hover:text-white;
  @apply flex items-center gap-2;
}

.btn-continue {
  @apply px-6 py-3 rounded-lg font-medium transition-all;
  @apply bg-gradient-to-r from-purple-600 to-pink-600 text-white;
  @apply flex items-center gap-2 shadow-sm;
}

<<<<<<< HEAD
.avatar-placeholder-icon {
  @apply w-12 h-12 text-content-subtle;
=======
.btn-primary {
  @apply px-6 py-3 rounded-lg font-medium transition-all;
  @apply bg-gradient-to-r from-purple-600 to-pink-600 text-white;
  @apply inline-flex items-center justify-center gap-2 shadow-sm;
>>>>>>> 95c4fbf3
}

.btn-primary:hover,
.btn-continue:hover {
  transform: translateY(-1px);
  @apply shadow-md;
}

.btn-continue:disabled {
  @apply opacity-50 cursor-not-allowed;
  transform: none;
}

/* Niche Grid */
.niche-grid {
  @apply grid grid-cols-2 sm:grid-cols-3 lg:grid-cols-4 gap-4;
}

.niche-card {
  @apply p-4 rounded-xl cursor-pointer transition-all;
<<<<<<< HEAD
  @apply bg-surface dark:bg-surface;
  @apply border-2 border-border-subtle dark:border-border;
=======
  @apply bg-white dark:bg-gray-900;
  @apply border-2 border-gray-200 dark:border-gray-700;
>>>>>>> 95c4fbf3
  @apply hover:border-purple-600/30;
}

.niche-card.selected {
  @apply border-purple-600 bg-purple-50 dark:bg-purple-900/20 shadow-sm;
}

.niche-icon-container {
  @apply w-12 h-12 rounded-lg mb-3 mx-auto flex items-center justify-center;
}

.niche-icon {
  @apply w-6 h-6 text-white;
}

.niche-title {
  @apply font-medium text-gray-900 dark:text-white text-center;
}

/* Platform Grid */
.platform-grid {
  @apply grid grid-cols-1 sm:grid-cols-2 gap-4;
}

.platform-card {
  @apply p-6 rounded-xl cursor-pointer transition-all;
<<<<<<< HEAD
  @apply bg-surface dark:bg-surface;
  @apply border-2 border-border-subtle dark:border-border;
=======
  @apply bg-white dark:bg-gray-900;
  @apply border-2 border-gray-200 dark:border-gray-700;
>>>>>>> 95c4fbf3
  @apply hover:border-purple-600/30;
}

.platform-card.selected {
  @apply border-purple-600 bg-purple-50 dark:bg-purple-900/20 shadow-sm;
}

.platform-header {
  @apply flex items-center gap-3 mb-3;
}

.platform-icon-container {
  @apply w-12 h-12 rounded-lg flex items-center justify-center;
}

.platform-icon {
  @apply w-6 h-6;
}

.platform-name {
  @apply text-lg font-bold text-gray-900 dark:text-white;
}

.platform-description {
<<<<<<< HEAD
  @apply text-sm text-content-secondary;
}

.platform-features {
  @apply mt-4 space-y-2;
}

.platform-feature {
  @apply flex items-center gap-2 text-sm text-content-secondary;
}

.platform-feature-icon {
  @apply w-4 h-4 text-green-500;
}

/* AI Config Options */
.ai-config-grid {
  @apply grid grid-cols-1 sm:grid-cols-2 gap-6;
}

.ai-option {
  @apply space-y-2;
}

.ai-option-header {
  @apply flex items-center justify-between mb-1;
}

.ai-option-label {
  @apply font-medium text-content-primary;
}

.ai-option-value {
  @apply text-sm font-semibold text-purple-600;
}

.ai-option-description {
  @apply text-sm text-content-subtle mb-2;
}

.slider {
  @apply w-full h-2 bg-border-subtle dark:bg-border rounded-full;
  @apply appearance-none cursor-pointer;
}

.slider::-webkit-slider-thumb {
  @apply appearance-none;
  @apply w-5 h-5 bg-gradient-to-r from-purple-600 to-pink-600 rounded-full;
  @apply cursor-pointer transition-all;
  box-shadow: var(--shadow-sm);
}

.slider::-webkit-slider-thumb:hover {
  transform: scale(1.1);
  box-shadow: var(--shadow-md);
}

.slider::-moz-range-thumb {
  @apply w-5 h-5 bg-gradient-to-r from-purple-600 to-pink-600 rounded-full;
  @apply cursor-pointer border-0 transition-all;
  box-shadow: var(--shadow-sm);
}

.switch {
  @apply relative inline-block w-12 h-6;
}

.switch input {
  @apply opacity-0 w-0 h-0;
}

.switch-slider {
  @apply absolute inset-0 bg-border-subtle dark:bg-border rounded-full;
  @apply cursor-pointer transition-all duration-300;
}

.switch-slider:before {
  @apply absolute content-[''] h-4 w-4 left-1 bottom-1;
  @apply bg-white rounded-full transition-all duration-300;
  box-shadow: var(--shadow-sm);
}

.switch input:checked + .switch-slider {
  background: var(--gradient-primary);
}

.switch input:checked + .switch-slider:before {
  transform: translateX(24px);
=======
  @apply text-sm text-gray-600 dark:text-gray-300;
>>>>>>> 95c4fbf3
}

/* Pricing Plans */
.pricing-grid {
  @apply grid grid-cols-1 md:grid-cols-3 gap-6;
}

.pricing-card {
  @apply relative rounded-2xl p-6 transition-all;
<<<<<<< HEAD
  @apply bg-surface dark:bg-surface;
  @apply border-2 border-border-subtle dark:border-border;
=======
  @apply bg-white dark:bg-gray-900;
  @apply border-2 border-gray-200 dark:border-gray-700;
>>>>>>> 95c4fbf3
  @apply hover:border-purple-600/30;
}

.pricing-card.recommended {
<<<<<<< HEAD
  @apply border-purple-600;
  background: linear-gradient(135deg, var(--ds-surface-raised) 0%, rgba(107, 70, 193, 0.05) 100%);
  box-shadow: var(--shadow-lg);
=======
  @apply border-purple-600 shadow-lg;
>>>>>>> 95c4fbf3
  transform: scale(1.05);
}

.pricing-badge {
  @apply absolute -top-3 left-1/2 transform -translate-x-1/2;
  @apply px-4 py-1 rounded-full text-xs font-bold;
  @apply bg-gradient-to-r from-purple-600 to-pink-600 text-white shadow-sm;
}

.pricing-header {
  @apply text-center mb-6;
}

.pricing-title {
  @apply text-2xl font-bold text-gray-900 dark:text-white mb-2;
}

.pricing-price {
  @apply text-4xl font-bold text-gray-900 dark:text-white;
}

.pricing-price-unit {
<<<<<<< HEAD
  @apply text-lg text-content-subtle font-normal;
=======
  @apply text-lg text-gray-500 font-normal;
>>>>>>> 95c4fbf3
}

.pricing-description {
  @apply text-gray-600 dark:text-gray-300 mt-2;
}

.pricing-features {
  @apply space-y-3 mb-6;
}

.pricing-feature {
  @apply flex items-start gap-3;
}

.pricing-feature-icon {
  @apply w-5 h-5 text-green-500 flex-shrink-0 mt-0.5;
}

.pricing-feature-text {
<<<<<<< HEAD
  @apply text-sm text-content-primary;
}

/* Navigation Buttons */
.nav-buttons {
  @apply flex items-center justify-between mt-8;
}

.btn-back {
  @apply px-4 py-2 rounded-lg font-medium transition-all;
  @apply text-content-subtle hover:text-content-primary;
  @apply flex items-center gap-2;
}

.btn-continue {
  @apply px-6 py-3 rounded-lg font-medium transition-all;
  @apply bg-gradient-to-r from-purple-600 to-pink-600 text-white;
  @apply flex items-center gap-2;
  box-shadow: var(--shadow-sm);
}

/* Generic primary button (used by some steps/variations) */
.btn-primary {
  @apply px-6 py-3 rounded-lg font-medium transition-all;
  @apply bg-gradient-to-r from-purple-600 to-pink-600 text-white;
  @apply inline-flex items-center justify-center gap-2;
  box-shadow: var(--shadow-sm);
}

.btn-primary:hover {
  transform: translateY(-1px);
  box-shadow: var(--shadow-md);
}

.btn-continue:hover {
  transform: translateY(-1px);
  box-shadow: var(--shadow-md);
}

.btn-continue:disabled {
  @apply opacity-50 cursor-not-allowed;
  transform: none;
=======
  @apply text-sm text-gray-900 dark:text-white;
>>>>>>> 95c4fbf3
}

/* Complete Screen */
.complete-container {
  @apply text-center py-12;
}

.complete-icon-container {
  @apply w-24 h-24 mx-auto mb-6;
  @apply bg-gradient-to-r from-purple-600 to-pink-600 rounded-full;
  @apply flex items-center justify-center shadow-lg;
  animation: bounce-in 0.5s ease-out;
}

.complete-icon {
  @apply w-12 h-12 text-white;
}

.complete-title {
  @apply text-3xl font-bold text-gray-900 dark:text-white mb-3;
}

.complete-message {
<<<<<<< HEAD
  @apply text-lg text-content-secondary mb-8;
}

.complete-stats {
  @apply grid grid-cols-3 gap-4 mb-8 max-w-md mx-auto;
}

.complete-stat {
  @apply text-center;
}

.complete-stat-value {
  @apply text-2xl font-bold text-purple-600 mb-1;
}

.complete-stat-label {
  @apply text-sm text-content-subtle;
=======
  @apply text-lg text-gray-600 dark:text-gray-300 mb-8;
>>>>>>> 95c4fbf3
}

/* Animations */
@keyframes bounce-in {
  0% {
    transform: scale(0);
    opacity: 0;
  }
  50% {
    transform: scale(1.1);
  }
  100% {
    transform: scale(1);
    opacity: 1;
  }
}

/* Mobile Optimizations */
@media (max-width: 640px) {
  .progress-bar {
    @apply h-2;
  }
  
  .step-content {
    @apply p-6;
  }
  
  .progress-step-indicator {
    @apply w-10 h-10;
  }
  
  .progress-step-icon {
    @apply w-4 h-4;
  }
  
  .pricing-card.recommended {
    transform: none;
  }
  
  .niche-grid {
    @apply grid-cols-2;
  }
}<|MERGE_RESOLUTION|>--- conflicted
+++ resolved
@@ -30,16 +30,9 @@
 
 .progress-step-indicator {
   @apply relative z-10 w-12 h-12 rounded-full flex items-center justify-center;
-<<<<<<< HEAD
-  @apply bg-surface-raised dark:bg-surface-raised;
-  @apply border-2 border-border-subtle dark:border-border;
-  @apply transition-all duration-300;
-  box-shadow: var(--shadow-sm);
-=======
   @apply bg-white dark:bg-gray-800;
   @apply border-2 border-gray-200 dark:border-gray-700;
   @apply transition-all duration-300 shadow-sm;
->>>>>>> 95c4fbf3
 }
 
 .progress-step.active .progress-step-indicator {
@@ -52,15 +45,7 @@
 }
 
 .progress-step-icon {
-<<<<<<< HEAD
-  @apply w-5 h-5 text-content-subtle transition-colors;
-}
-
-.progress-step.active .progress-step-icon {
-  @apply text-white;
-=======
   @apply w-5 h-5 text-gray-500 transition-colors;
->>>>>>> 95c4fbf3
 }
 
 .progress-step.active .progress-step-icon,
@@ -69,13 +54,7 @@
 }
 
 .progress-step-label {
-<<<<<<< HEAD
-  @apply mt-2 text-xs text-content-subtle font-medium;
-  @apply opacity-0 sm:opacity-100;
-  @apply transition-opacity;
-=======
   @apply mt-2 text-xs text-gray-500 font-medium opacity-0 sm:opacity-100;
->>>>>>> 95c4fbf3
 }
 
 .progress-step.active .progress-step-label {
@@ -88,82 +67,7 @@
 
 /* Step Content */
 .step-content {
-<<<<<<< HEAD
-  @apply bg-surface-raised dark:bg-surface-raised;
-  @apply rounded-2xl p-8 shadow-lg;
-  @apply border border-border-subtle dark:border-border;
-  opacity: 1 !important;
-  visibility: visible !important;
-  display: block !important;
-}
-
-/* Vertical Progress (desktop) */
-.vertical-progress {
-  @apply relative pl-10;
-  min-height: 240px;
-}
-
-.vertical-rail {
-  @apply absolute left-4 top-0 bottom-0 w-1 rounded-full;
-  @apply bg-border-subtle dark:bg-border;
-}
-
-.vertical-rail-fill {
-  @apply absolute left-4 w-1 rounded-full;
-  background: var(--gradient-primary);
-  height: 0%;
-  transition: height 500ms ease-out;
-}
-
-.vertical-steps {
-  @apply relative flex flex-col gap-6;
-}
-
-.vertical-step {
-  @apply relative flex items-center gap-3 cursor-pointer;
-}
-
-.vertical-step-indicator {
-  @apply w-8 h-8 rounded-full flex items-center justify-center;
-  @apply bg-surface-raised dark:bg-surface-raised;
-  @apply border-2 border-border-subtle dark:border-border;
-  box-shadow: var(--shadow-sm);
-  z-index: 10;
-}
-
-.vertical-step.active .vertical-step-indicator {
-  @apply border-purple-600;
-  background: var(--gradient-primary);
-  box-shadow: var(--shadow-md);
-  transform: scale(1.05);
-}
-
-.vertical-step.completed .vertical-step-indicator {
-  @apply bg-green-500 border-green-500;
-}
-
-.vertical-step-icon {
-  @apply w-4 h-4 text-content-subtle;
-}
-
-.vertical-step.active .vertical-step-icon,
-.vertical-step.completed .vertical-step-icon {
-  @apply text-white;
-}
-
-.vertical-step-label {
-  @apply text-sm font-medium text-content-secondary;
-}
-
-.vertical-step.active .vertical-step-label {
-  @apply text-purple-600;
-}
-
-.vertical-step.completed .vertical-step-label {
-  @apply text-green-600;
-=======
   @apply bg-white dark:bg-gray-800 rounded-2xl p-8 shadow-lg border border-gray-200 dark:border-gray-700;
->>>>>>> 95c4fbf3
 }
 
 .step-header {
@@ -188,16 +92,9 @@
 }
 
 .form-input {
-<<<<<<< HEAD
-  @apply w-full px-4 py-3 rounded-lg;
-  @apply bg-surface dark:bg-surface;
-  @apply border border-border-subtle dark:border-border;
-  @apply text-content-primary placeholder-content-subtle;
-=======
   @apply w-full px-4 py-3 rounded-lg bg-white dark:bg-gray-900;
   @apply border border-gray-200 dark:border-gray-700;
   @apply text-gray-900 dark:text-white placeholder-gray-400;
->>>>>>> 95c4fbf3
   @apply transition-all duration-200;
   @apply focus:outline-none focus:ring-2 focus:ring-purple-600/20 focus:border-purple-600;
 }
@@ -221,11 +118,7 @@
 }
 
 .char-count {
-<<<<<<< HEAD
-  @apply text-xs text-content-subtle mt-1 text-right;
-=======
   @apply text-xs text-gray-500 mt-1 text-right;
->>>>>>> 95c4fbf3
 }
 
 /* Navigation Buttons */
@@ -245,15 +138,10 @@
   @apply flex items-center gap-2 shadow-sm;
 }
 
-<<<<<<< HEAD
-.avatar-placeholder-icon {
-  @apply w-12 h-12 text-content-subtle;
-=======
 .btn-primary {
   @apply px-6 py-3 rounded-lg font-medium transition-all;
   @apply bg-gradient-to-r from-purple-600 to-pink-600 text-white;
   @apply inline-flex items-center justify-center gap-2 shadow-sm;
->>>>>>> 95c4fbf3
 }
 
 .btn-primary:hover,
@@ -274,13 +162,8 @@
 
 .niche-card {
   @apply p-4 rounded-xl cursor-pointer transition-all;
-<<<<<<< HEAD
-  @apply bg-surface dark:bg-surface;
-  @apply border-2 border-border-subtle dark:border-border;
-=======
   @apply bg-white dark:bg-gray-900;
   @apply border-2 border-gray-200 dark:border-gray-700;
->>>>>>> 95c4fbf3
   @apply hover:border-purple-600/30;
 }
 
@@ -307,13 +190,8 @@
 
 .platform-card {
   @apply p-6 rounded-xl cursor-pointer transition-all;
-<<<<<<< HEAD
-  @apply bg-surface dark:bg-surface;
-  @apply border-2 border-border-subtle dark:border-border;
-=======
   @apply bg-white dark:bg-gray-900;
   @apply border-2 border-gray-200 dark:border-gray-700;
->>>>>>> 95c4fbf3
   @apply hover:border-purple-600/30;
 }
 
@@ -338,98 +216,7 @@
 }
 
 .platform-description {
-<<<<<<< HEAD
-  @apply text-sm text-content-secondary;
-}
-
-.platform-features {
-  @apply mt-4 space-y-2;
-}
-
-.platform-feature {
-  @apply flex items-center gap-2 text-sm text-content-secondary;
-}
-
-.platform-feature-icon {
-  @apply w-4 h-4 text-green-500;
-}
-
-/* AI Config Options */
-.ai-config-grid {
-  @apply grid grid-cols-1 sm:grid-cols-2 gap-6;
-}
-
-.ai-option {
-  @apply space-y-2;
-}
-
-.ai-option-header {
-  @apply flex items-center justify-between mb-1;
-}
-
-.ai-option-label {
-  @apply font-medium text-content-primary;
-}
-
-.ai-option-value {
-  @apply text-sm font-semibold text-purple-600;
-}
-
-.ai-option-description {
-  @apply text-sm text-content-subtle mb-2;
-}
-
-.slider {
-  @apply w-full h-2 bg-border-subtle dark:bg-border rounded-full;
-  @apply appearance-none cursor-pointer;
-}
-
-.slider::-webkit-slider-thumb {
-  @apply appearance-none;
-  @apply w-5 h-5 bg-gradient-to-r from-purple-600 to-pink-600 rounded-full;
-  @apply cursor-pointer transition-all;
-  box-shadow: var(--shadow-sm);
-}
-
-.slider::-webkit-slider-thumb:hover {
-  transform: scale(1.1);
-  box-shadow: var(--shadow-md);
-}
-
-.slider::-moz-range-thumb {
-  @apply w-5 h-5 bg-gradient-to-r from-purple-600 to-pink-600 rounded-full;
-  @apply cursor-pointer border-0 transition-all;
-  box-shadow: var(--shadow-sm);
-}
-
-.switch {
-  @apply relative inline-block w-12 h-6;
-}
-
-.switch input {
-  @apply opacity-0 w-0 h-0;
-}
-
-.switch-slider {
-  @apply absolute inset-0 bg-border-subtle dark:bg-border rounded-full;
-  @apply cursor-pointer transition-all duration-300;
-}
-
-.switch-slider:before {
-  @apply absolute content-[''] h-4 w-4 left-1 bottom-1;
-  @apply bg-white rounded-full transition-all duration-300;
-  box-shadow: var(--shadow-sm);
-}
-
-.switch input:checked + .switch-slider {
-  background: var(--gradient-primary);
-}
-
-.switch input:checked + .switch-slider:before {
-  transform: translateX(24px);
-=======
   @apply text-sm text-gray-600 dark:text-gray-300;
->>>>>>> 95c4fbf3
 }
 
 /* Pricing Plans */
@@ -439,24 +226,13 @@
 
 .pricing-card {
   @apply relative rounded-2xl p-6 transition-all;
-<<<<<<< HEAD
-  @apply bg-surface dark:bg-surface;
-  @apply border-2 border-border-subtle dark:border-border;
-=======
   @apply bg-white dark:bg-gray-900;
   @apply border-2 border-gray-200 dark:border-gray-700;
->>>>>>> 95c4fbf3
   @apply hover:border-purple-600/30;
 }
 
 .pricing-card.recommended {
-<<<<<<< HEAD
-  @apply border-purple-600;
-  background: linear-gradient(135deg, var(--ds-surface-raised) 0%, rgba(107, 70, 193, 0.05) 100%);
-  box-shadow: var(--shadow-lg);
-=======
   @apply border-purple-600 shadow-lg;
->>>>>>> 95c4fbf3
   transform: scale(1.05);
 }
 
@@ -479,11 +255,7 @@
 }
 
 .pricing-price-unit {
-<<<<<<< HEAD
-  @apply text-lg text-content-subtle font-normal;
-=======
   @apply text-lg text-gray-500 font-normal;
->>>>>>> 95c4fbf3
 }
 
 .pricing-description {
@@ -503,52 +275,7 @@
 }
 
 .pricing-feature-text {
-<<<<<<< HEAD
-  @apply text-sm text-content-primary;
-}
-
-/* Navigation Buttons */
-.nav-buttons {
-  @apply flex items-center justify-between mt-8;
-}
-
-.btn-back {
-  @apply px-4 py-2 rounded-lg font-medium transition-all;
-  @apply text-content-subtle hover:text-content-primary;
-  @apply flex items-center gap-2;
-}
-
-.btn-continue {
-  @apply px-6 py-3 rounded-lg font-medium transition-all;
-  @apply bg-gradient-to-r from-purple-600 to-pink-600 text-white;
-  @apply flex items-center gap-2;
-  box-shadow: var(--shadow-sm);
-}
-
-/* Generic primary button (used by some steps/variations) */
-.btn-primary {
-  @apply px-6 py-3 rounded-lg font-medium transition-all;
-  @apply bg-gradient-to-r from-purple-600 to-pink-600 text-white;
-  @apply inline-flex items-center justify-center gap-2;
-  box-shadow: var(--shadow-sm);
-}
-
-.btn-primary:hover {
-  transform: translateY(-1px);
-  box-shadow: var(--shadow-md);
-}
-
-.btn-continue:hover {
-  transform: translateY(-1px);
-  box-shadow: var(--shadow-md);
-}
-
-.btn-continue:disabled {
-  @apply opacity-50 cursor-not-allowed;
-  transform: none;
-=======
   @apply text-sm text-gray-900 dark:text-white;
->>>>>>> 95c4fbf3
 }
 
 /* Complete Screen */
@@ -572,27 +299,7 @@
 }
 
 .complete-message {
-<<<<<<< HEAD
-  @apply text-lg text-content-secondary mb-8;
-}
-
-.complete-stats {
-  @apply grid grid-cols-3 gap-4 mb-8 max-w-md mx-auto;
-}
-
-.complete-stat {
-  @apply text-center;
-}
-
-.complete-stat-value {
-  @apply text-2xl font-bold text-purple-600 mb-1;
-}
-
-.complete-stat-label {
-  @apply text-sm text-content-subtle;
-=======
   @apply text-lg text-gray-600 dark:text-gray-300 mb-8;
->>>>>>> 95c4fbf3
 }
 
 /* Animations */
