--- conflicted
+++ resolved
@@ -19,10 +19,5 @@
     "**/coverage": true,
     "**/test-results": true
   },
-<<<<<<< HEAD
-  "testing.automaticallyOpenTestResults": "neverOpen",
-  "kiroAgent.configureMCP": "Disabled"
-=======
   "testing.automaticallyOpenTestResults": "neverOpen"
->>>>>>> fbb385fa
 }